<script setup>
import { ref, reactive, onMounted, onUnmounted, inject, computed, watch } from "vue";
import DiscoverPanel from "../components/Discover/DiscoverPanel.vue";
import { Bar, Line } from 'vue-chartjs';
import {
  Chart as ChartJS,
  Title,
  Tooltip,
  Legend,
  BarElement,
  LineElement,
  CategoryScale,
  LinearScale,
  PointElement,
  Filler
} from 'chart.js';

ChartJS.register(
  Title,
  Tooltip,
  Legend,
  BarElement,
  LineElement,
  CategoryScale,
  LinearScale,
  PointElement,
  Filler
);

const detectionEvents = ref([]);
const expandedDetections = ref(new Set());

<<<<<<< HEAD
=======
// Pagination for detection events
const detectionCurrentPage = ref(1);
const detectionPageSize = ref(10);
const allDetectionEvents = ref([]); // 72시간 전체 이벤트 저장용

>>>>>>> 65a8c534
const toggleDetectionDetail = (idx) => {
  if (expandedDetections.value.has(idx)) {
    expandedDetections.value.delete(idx);
  } else {
    expandedDetections.value.add(idx);
  }
  expandedDetections.value = new Set(expandedDetections.value);
};

const isDetectionExpanded = (idx) => {
  return expandedDetections.value.has(idx);
};

const transformDetectionEvents = (rawEvents) => {
  console.log("[DEBUG] rawEvents:", rawEvents);
  detectionEvents.value = (rawEvents || []).map(ev => ({
    timestamp: ev['@timestamp'] || ev.timestamp || null,
    agent_name: ev['agent.name'] || ev.agent_name || null,
    agent_id: ev['agent.id'] || ev.agent_id || null,
    agent_os: ev.agent_os || null,
    rule_id: ev['rule.id'] || ev.rule_id || null,
    rule_level: ev.level ?? ev.rule_level ?? null,
    technique_id: ev.technique_id || ev['mitre.id'] || null,
    tactic: ev.tactic || null,
    description: ev.description || ev.message || '',
    match_status: (ev.match_status || 'UNMATCHED').toLowerCase(),
    attack_step_id: ev.attack_step_id || ev.link_id || null,
    match_source: ev.match_source || ev.source || 'wazuh',
    opId: ev.opId || ev.operation_id || ev.op_id || null,
<<<<<<< HEAD
    // Raw event data for Splunk-like detail view
=======
>>>>>>> 65a8c534
    full_log: ev.full_log || '',
    raw_data: ev.raw_data || {},
    syscheck: ev.syscheck || {},
    location: ev.location || '',
    predecoder: ev.predecoder || {},
    decoder: ev.decoder || {},
<<<<<<< HEAD
=======
    // SUMMARY fields (API 응답: agent_ip, audit_command, audit_cwd, audit_type, audit_exe, srcip, dstip)
    agent_ip: ev.agent_ip || ev['agent.ip'] || null,
    audit_command: ev.audit_command || ev['data.audit.command'] || null,
    audit_cwd: ev.audit_cwd || ev['data.audit.cwd'] || null,
    audit_type: ev.audit_type || ev['data.audit.type'] || null,
    audit_exe: ev.audit_exe || ev['data.audit.exe'] || null,
    srcip: ev.srcip || ev['data.srcip'] || ev.src_ip || null,
    dstip: ev.dstip || ev['data.dstip'] || ev.dst_ip || null,
>>>>>>> 65a8c534
  }));
  console.log("[DEBUG] mappedEvents:", detectionEvents.value);
};

const $api = inject("$api");

const isLoading = ref(false);
const showSubText = ref(false);
const selectedAgentHost = ref(null);

const dashboardData = reactive({
  kpi: {
    total_operations: 0,
    total_agents: 0,
    total_attack_steps: 0,
    total_detections: 0,
    coverage: 0,
    last_seen: null
  },
  operations: [],
  detection_events: [],
  query_time: null
});

const filters = reactive({
  hours: 72,
  min_level: 5,
  operation_id: 'all',
  os_filter: 'all',
  env_filter: 'all',
  search: ''
});

const allOperations = ref([]);

const agentQueryHours = ref(24);
const agentsData = reactive({
  total_agents: 0,
  agents: [],
  query_time: null
});

const correlationOperationId = ref('');
const correlationResult = ref(null);
const isCorrelating = ref(false);

const heatMapData = reactive({
  techniques: [],
  tactics: [],
  summary: {
    total_techniques: 0,
    total_simulated: 0,
    total_detected: 0,
    overall_detection_rate: 0
  }
});

watch(() => filters.operation_id, async (newValue, oldValue) => {
  if (newValue !== oldValue) {
    detectionCurrentPage.value = 1; // 페이지 리셋
    if (newValue === 'all') {
      await fetchAllDetectionEvents(); // all 선택시 72시간 전체 로그 로드
    }
    await fetchDashboardSummary();
    await fetchAgents();
    await fetchHeatMapData();
  }
});

watch(() => filters.os_filter, async (newValue, oldValue) => {
  if (newValue !== oldValue) {
    await fetchDashboardSummary();
    await fetchAgents();
    await fetchHeatMapData();
  }
});

watch(() => filters.search, async (newValue, oldValue) => {
  if (newValue !== oldValue) {
    await fetchDashboardSummary();
    await fetchAgents();
    await fetchHeatMapData();
  }
});

let refreshInterval;

onMounted(async () => {
  await fetchAgents();
  await fetchDashboardSummary();
  await fetchHeatMapData();

  // operation_id가 'all'이면 72시간 전체 이벤트 로드
  if (filters.operation_id === 'all') {
    await fetchAllDetectionEvents();
  }

  refreshInterval = setInterval(async () => {
    await fetchAgents();
    await fetchDashboardSummary();
    await fetchHeatMapData();
  }, 30000);
});

onUnmounted(() => {
  if (refreshInterval) {
    clearInterval(refreshInterval);
  }
});

const fetchDashboardSummary = async () => {
  try {
    let url = `/plugin/bastion/dashboard?hours=${filters.hours}&min_level=${filters.min_level}`;
    if (filters.operation_id && filters.operation_id !== 'all') {
      url += `&operation_id=${filters.operation_id}`;
    }
    if (filters.os_filter && filters.os_filter !== 'all') {
      url += `&os_filter=${filters.os_filter}`;
    }
    if (filters.search) {
      url += `&search=${encodeURIComponent(filters.search)}`;
    }
    const response = await $api.get(url);
    Object.assign(dashboardData, response.data);
    transformDetectionEvents(response.data.detection_events || []);
    if (filters.operation_id === 'all' && response.data.operations) {
      allOperations.value = response.data.operations;
    }
  } catch (error) {
    console.error('Failed to fetch dashboard summary:', error);
  }
};

const fetchAgents = async () => {
  try {
    let url = `/plugin/bastion/agents?hours=${agentQueryHours.value}`;
    if (filters.operation_id && filters.operation_id !== 'all') {
      url += `&operation_id=${filters.operation_id}`;
    }
    if (filters.os_filter && filters.os_filter !== 'all') {
      url += `&os_filter=${filters.os_filter}`;
    }
    if (filters.search) {
      url += `&search=${encodeURIComponent(filters.search)}`;
    }
    const response = await $api.get(url);
    Object.assign(agentsData, response.data);
  } catch (error) {
    console.error('Failed to fetch agents:', error);
  }
};

const fetchHeatMapData = async () => {
  try {
    let url = `/plugin/bastion/dashboard/techniques?hours=${filters.hours}`;
    if (filters.operation_id && filters.operation_id !== 'all') {
      url += `&operation_id=${filters.operation_id}`;
    }
    if (filters.os_filter && filters.os_filter !== 'all') {
      url += `&os_filter=${filters.os_filter}`;
    }
    if (filters.search) {
      url += `&search=${encodeURIComponent(filters.search)}`;
    }
    const response = await $api.get(url);
    Object.assign(heatMapData, response.data);
  } catch (error) {
    console.error('Failed to fetch heat map data:', error);
  }
};

// operation_id가 'all'일 때 72시간 전체 detection events 로드
const fetchAllDetectionEvents = async () => {
  try {
    const url = `/plugin/bastion/dashboard?hours=72&min_level=${filters.min_level}`;
    const response = await $api.get(url);
    const rawEvents = response.data.detection_events || [];
    allDetectionEvents.value = rawEvents.map(ev => ({
      timestamp: ev['@timestamp'] || ev.timestamp || null,
      agent_name: ev['agent.name'] || ev.agent_name || null,
      agent_id: ev['agent.id'] || ev.agent_id || null,
      agent_os: ev.agent_os || null,
      rule_id: ev['rule.id'] || ev.rule_id || null,
      rule_level: ev.level ?? ev.rule_level ?? null,
      technique_id: ev.technique_id || ev['mitre.id'] || null,
      tactic: ev.tactic || null,
      description: ev.description || ev.message || '',
      match_status: (ev.match_status || 'UNMATCHED').toLowerCase(),
      attack_step_id: ev.attack_step_id || ev.link_id || null,
      match_source: ev.match_source || ev.source || 'wazuh',
      opId: ev.opId || ev.operation_id || ev.op_id || null,
      full_log: ev.full_log || '',
      raw_data: ev.raw_data || {},
      syscheck: ev.syscheck || {},
      location: ev.location || '',
      predecoder: ev.predecoder || {},
      decoder: ev.decoder || {},
    }));
    console.log("[DEBUG] Loaded all detection events for 72h:", allDetectionEvents.value.length);
  } catch (error) {
    console.error('Failed to fetch all detection events:', error);
    allDetectionEvents.value = [];
  }
};

const refreshData = async () => {
  isLoading.value = true;
  try {
<<<<<<< HEAD
    await Promise.all([fetchAgents(), fetchDashboardSummary()]);
    window.toast('Data refreshed successfully', true);
  } catch (error) {
    window.toast('Failed to refresh data', false);
=======
    await Promise.all([fetchAgents(), fetchDashboardSummary(), fetchHeatMapData()]);
    window.toast && window.toast('Data refreshed successfully', true);
  } catch (error) {
    window.toast && window.toast('Failed to refresh data', false);
>>>>>>> 65a8c534
  } finally {
    isLoading.value = false;
  }
};

const correlateOperation = async () => {
  if (!correlationOperationId.value) return;
  isCorrelating.value = true;
  try {
    const response = await $api.post('/plugin/bastion/correlate', {
      operation_id: correlationOperationId.value
    });
    correlationResult.value = response.data;
<<<<<<< HEAD
    window.toast('Correlation analysis complete', true);
  } catch (error) {
    window.toast('Correlation analysis failed', false);
=======
    window.toast && window.toast('Correlation analysis complete', true);
  } catch (error) {
    window.toast && window.toast('Correlation analysis failed', false);
>>>>>>> 65a8c534
    console.error('Correlation failed:', error);
  } finally {
    isCorrelating.value = false;
  }
};

const selectAgent = (agentHost) => {
  if (selectedAgentHost.value === agentHost) {
    selectedAgentHost.value = null;
  } else {
    selectedAgentHost.value = agentHost;
  }
};

const clearAgentFilter = () => {
  selectedAgentHost.value = null;
};

const filteredDetections = computed(() => {
<<<<<<< HEAD
  let detections = detectionEvents.value;
=======
  // operation_id가 'all'이면 allDetectionEvents 사용, 아니면 기존 detectionEvents 사용
  let detections = filters.operation_id === 'all'
    ? allDetectionEvents.value
    : detectionEvents.value;

>>>>>>> 65a8c534
  if (selectedAgentHost.value) {
    detections = detections.filter(d => d.agent_name === selectedAgentHost.value);
  }
  if (filters.os_filter !== 'all') {
    detections = detections.filter(d => {
      if (!d.agent_os) return false;
      const platform = d.agent_os.toLowerCase();
      const filter = filters.os_filter.toLowerCase();
      return platform === filter || platform.includes(filter);
    });
  }
  if (filters.search) {
    const search = filters.search.toLowerCase();
    detections = detections.filter(d =>
      d.description?.toLowerCase().includes(search) ||
      d.agent_name?.toLowerCase().includes(search) ||
      d.technique_id?.toLowerCase().includes(search)
    );
  }
  return detections;
});

// 페이지네이션 관련 computed
const detectionTotalPages = computed(() => {
  return Math.ceil(filteredDetections.value.length / detectionPageSize.value) || 1;
});

const paginatedDetections = computed(() => {
  const start = (detectionCurrentPage.value - 1) * detectionPageSize.value;
  const end = start + detectionPageSize.value;
  return filteredDetections.value.slice(start, end);
});

const detectionPageNumbers = computed(() => {
  const total = detectionTotalPages.value;
  const current = detectionCurrentPage.value;
  const pages = [];

  if (total <= 7) {
    for (let i = 1; i <= total; i++) pages.push(i);
  } else {
    pages.push(1);
    if (current > 3) pages.push('...');

    let start = Math.max(2, current - 1);
    let end = Math.min(total - 1, current + 1);

    if (current <= 3) {
      end = 4;
    }
    if (current >= total - 2) {
      start = total - 3;
    }

    for (let i = start; i <= end; i++) {
      if (i > 1 && i < total) pages.push(i);
    }

    if (current < total - 2) pages.push('...');
    pages.push(total);
  }
  return pages;
});

const goToDetectionPage = (page) => {
  if (page === '...') return;
  detectionCurrentPage.value = page;
  expandedDetections.value = new Set(); // 페이지 변경시 확장된 항목 초기화
};

const prevDetectionPage = () => {
  if (detectionCurrentPage.value > 1) {
    detectionCurrentPage.value--;
    expandedDetections.value = new Set();
  }
};

const nextDetectionPage = () => {
  if (detectionCurrentPage.value < detectionTotalPages.value) {
    detectionCurrentPage.value++;
    expandedDetections.value = new Set();
  }
};

const sortedAgents = computed(() => {
  let agents = [...agentsData.agents];
  if (filters.os_filter !== 'all') {
    agents = agents.filter(agent => {
      const platform = agent.platform.toLowerCase();
      const filter = filters.os_filter.toLowerCase();
      return platform === filter || platform.includes(filter);
    });
  }
  return agents.sort((a, b) => {
    if (a.alive !== b.alive) {
      return b.alive ? 1 : -1;
    }
    return a.host.localeCompare(b.host);
  });
});

const filteredOperations = computed(() => {
  if (filters.operation_id === 'all') {
    return dashboardData.operations;
  }
  return dashboardData.operations.filter(op => op.id === filters.operation_id);
});

const securityScoreColor = computed(() => {
  const score = filteredKPI.value.security_score || 0;
  if (score >= 90) return 'cyber-green';
  if (score >= 80) return 'cyber-green';
  if (score >= 70) return 'cyber-yellow';
  if (score >= 60) return 'cyber-orange';
  return 'cyber-red';
});

const heatMapSummaryColor = computed(() => {
  const rate = Math.min(heatMapData.summary.overall_detection_rate || 0, 100);
  if (rate >= 80) return '#00ff88';
  if (rate >= 60) return '#ffcc00';
  if (rate > 0) return '#ff9500';
  return '#ff3366';
});

const formatTimestamp = (timestamp) => {
  if (!timestamp) return 'N/A';
  const date = new Date(timestamp);
  return date.toLocaleString('en-US', {
    month: 'short',
    day: '2-digit',
    hour: '2-digit',
    minute: '2-digit',
    second: '2-digit'
  });
};

const getLevelClass = (level) => {
  if (level >= 12) return 'critical';
  if (level >= 10) return 'high';
  if (level >= 7) return 'medium';
  return 'low';
};

const formatCoverage = (coverage) => {
  return `${(coverage * 100).toFixed(1)}%`;
};

<<<<<<< HEAD
// Flatten nested object for Splunk-like display
=======
>>>>>>> 65a8c534
const flattenEventData = (obj, prefix = '') => {
  const result = {};
  if (!obj || typeof obj !== 'object') return result;

  for (const [key, value] of Object.entries(obj)) {
    const fullKey = prefix ? `${prefix}.${key}` : key;
<<<<<<< HEAD

    // Skip mitre field (already displayed separately)
    if (key === 'mitre') continue;

    if (value && typeof value === 'object' && !Array.isArray(value)) {
      // Recursively flatten nested objects
      Object.assign(result, flattenEventData(value, fullKey));
    } else {
      result[fullKey] = value;
    }
  }
  return result;
};

// Format event value for display
=======
    if (key === 'mitre') continue;
    if (value && typeof value === 'object' && !Array.isArray(value)) {
      Object.assign(result, flattenEventData(value, fullKey));
    } else {
      result[fullKey] = value;
    }
  }
  return result;
};

>>>>>>> 65a8c534
const formatEventValue = (value) => {
  if (value === null || value === undefined) return 'N/A';
  if (Array.isArray(value)) {
    return value.length > 0 ? value.join(', ') : '[]';
  }
  if (typeof value === 'object') {
    return JSON.stringify(value);
  }
  return String(value);
};

const filteredKPI = computed(() => {
  const filtered_agents = sortedAgents.value;
  const filtered_detections = filteredDetections.value;
  const filtered_operations = filteredOperations.value;

<<<<<<< HEAD
  // Calculate total attack steps from filtered operations
=======
>>>>>>> 65a8c534
  let total_attack_steps = 0;
  const uniqueTechniques = new Set();
  const detectedTechniques = new Set();
  const uniqueTactics = new Set();

  for (const op of filtered_operations) {
    for (const step of (op.attack_steps || [])) {
<<<<<<< HEAD
      // Apply OS filter to attack steps
=======
>>>>>>> 65a8c534
      if (filters.os_filter !== 'all') {
        const agentPlatform = op.agent_platforms?.[step.paw];
        if (!agentPlatform) continue;
        const platform = agentPlatform.toLowerCase();
        const filterOs = filters.os_filter.toLowerCase();
        if (platform !== filterOs && !platform.includes(filterOs)) {
          continue;
        }
      }
      total_attack_steps += 1;
      if (step.technique_id) {
        uniqueTechniques.add(step.technique_id);
      }
      if (step.tactic) {
        uniqueTactics.add(step.tactic);
      }
    }
  }

<<<<<<< HEAD
  // Calculate detected techniques from filtered detections
=======
>>>>>>> 65a8c534
  for (const detection of filtered_detections) {
    if (detection.technique_id) {
      detectedTechniques.add(detection.technique_id);
    }
  }

<<<<<<< HEAD
  // Calculate detection rate based on filtered data
=======
>>>>>>> 65a8c534
  const detection_rate = total_attack_steps > 0
    ? Math.min(100, Math.round((filtered_detections.length / total_attack_steps) * 100))
    : 0;

<<<<<<< HEAD
  // Calculate security score from detection rate
  const security_score = detection_rate;

  // Calculate security grade from score
=======
  const security_score = detection_rate;

>>>>>>> 65a8c534
  let security_grade = 'N/A';
  if (total_attack_steps > 0) {
    if (security_score >= 90) security_grade = 'A';
    else if (security_score >= 80) security_grade = 'B';
    else if (security_score >= 70) security_grade = 'C';
    else if (security_score >= 60) security_grade = 'D';
    else security_grade = 'F';
  }

<<<<<<< HEAD
  // Calculate critical gaps (techniques simulated but not detected)
  const critical_gaps = uniqueTechniques.size - detectedTechniques.size;

  // Calculate tactic coverage
  const tactic_coverage = uniqueTactics.size;

  // Calculate MTTD from matched detections
  let mttd_minutes = 0;
  const matchedDetections = filtered_detections.filter(d => d.match_status === 'matched');
  if (matchedDetections.length > 0) {
    // Use backend MTTD if available, otherwise show 0
=======
  const critical_gaps = uniqueTechniques.size - detectedTechniques.size;
  const tactic_coverage = uniqueTactics.size;

  let mttd_minutes = 0;
  const matchedDetections = filtered_detections.filter(d => d.match_status === 'matched');
  if (matchedDetections.length > 0) {
>>>>>>> 65a8c534
    const kpi = dashboardData.kpi || {};
    mttd_minutes = kpi.mttd_minutes || 0;
  }

  const coverage = total_attack_steps > 0
    ? filtered_detections.length / total_attack_steps
    : 0;

  const last_seen = filtered_agents.length > 0
    ? filtered_agents.reduce((latest, agent) => {
      const agentTime = new Date(agent.last_seen);
      return agentTime > latest ? agentTime : latest;
    }, new Date(0)).toISOString()
    : null;

  return {
    total_operations: filtered_operations.length,
    total_agents: filtered_agents.length,
    total_attack_steps: total_attack_steps,
    total_detections: filtered_detections.length,
    coverage: coverage,
    last_seen: last_seen,
    security_score: security_score,
    security_grade: security_grade,
    detection_rate: detection_rate,
    mttd_minutes: mttd_minutes,
    critical_gaps: Math.max(0, critical_gaps),
    tactic_coverage: tactic_coverage
  };
});

const tacticChartData = computed(() => {
  const tacticStats = {};
  for (const op of filteredOperations.value) {
    for (const step of (op.attack_steps || [])) {
      if (filters.os_filter !== 'all') {
        const agentPlatform = op.agent_platforms?.[step.paw];
        if (!agentPlatform) continue;
        const platform = agentPlatform.toLowerCase();
        const filterOs = filters.os_filter.toLowerCase();
        if (platform !== filterOs && !platform.includes(filterOs)) {
          continue;
        }
      }
      const tactic = step.tactic;
      if (tactic) {
        if (!tacticStats[tactic]) {
          tacticStats[tactic] = { executed: 0, detected: 0 };
        }
        tacticStats[tactic].executed += 1;
      }
    }
  }
  for (const detection of filteredDetections.value) {
    const tactic = detection.tactic;
    if (tactic) {
      if (!tacticStats[tactic]) {
        tacticStats[tactic] = { executed: 0, detected: 0 };
      }
      tacticStats[tactic].detected += 1;
    }
  }
<<<<<<< HEAD
  // Cap detected count at executed count per tactic to prevent chart distortion
=======
>>>>>>> 65a8c534
  for (const tactic of Object.keys(tacticStats)) {
    if (tacticStats[tactic].detected > tacticStats[tactic].executed) {
      tacticStats[tactic].detected = tacticStats[tactic].executed;
    }
  }
  const tactics = Object.keys(tacticStats).sort();
  if (tactics.length === 0) {
    return { labels: [], datasets: [] };
  }
  const detectedColors = tactics.map(tactic => {
    const stats = tacticStats[tactic];
    const detectionRate = stats.executed > 0 ? (stats.detected / stats.executed) * 100 : 0;
    if (detectionRate === 0) {
      return 'rgba(255, 51, 102, 0.8)';
    } else if (detectionRate < 80) {
      return 'rgba(255, 204, 0, 0.8)';
    } else {
      return 'rgba(0, 255, 136, 0.8)';
    }
  });
  const detectedBorderColors = tactics.map(tactic => {
    const stats = tacticStats[tactic];
    const detectionRate = stats.executed > 0 ? (stats.detected / stats.executed) * 100 : 0;
    if (detectionRate === 0) {
      return '#ff3366';
    } else if (detectionRate < 80) {
      return '#ffcc00';
    } else {
      return '#00ff88';
    }
  });
  return {
    labels: tactics,
    datasets: [
      {
        label: 'EXECUTED',
        backgroundColor: 'rgba(0, 212, 255, 0.6)',
        borderColor: '#00d4ff',
        borderWidth: 2,
        data: tactics.map(t => tacticStats[t].executed)
      },
      {
        label: 'DETECTED',
        backgroundColor: detectedColors,
        borderColor: detectedBorderColors,
        borderWidth: 2,
        data: tactics.map(t => tacticStats[t].detected)
      }
    ]
  };
});

const tacticChartOptions = {
  responsive: true,
  maintainAspectRatio: false,
  plugins: {
    legend: {
      display: true,
      position: 'top',
      labels: {
        color: '#00ff88',
        font: { family: "'JetBrains Mono', monospace", size: 10, weight: 'bold' },
        boxWidth: 12,
        padding: 15
      }
    },
    tooltip: {
      backgroundColor: 'rgba(10, 14, 18, 0.95)',
      titleColor: '#00ff88',
      bodyColor: '#e0e6ed',
      borderColor: '#00ff88',
      borderWidth: 1,
      titleFont: { family: "'JetBrains Mono', monospace", weight: 'bold' },
      bodyFont: { family: "'IBM Plex Sans', sans-serif" },
      padding: 12,
      cornerRadius: 0
    }
  },
  scales: {
    x: {
      ticks: {
        color: '#5a6a7a',
        font: { family: "'JetBrains Mono', monospace", size: 9 },
        maxRotation: 45,
        minRotation: 0
      },
      grid: {
        color: 'rgba(0, 255, 136, 0.05)',
        lineWidth: 1
      }
    },
    y: {
      beginAtZero: true,
      ticks: {
        color: '#5a6a7a',
        font: { family: "'JetBrains Mono', monospace", size: 10 },
        precision: 0
      },
      grid: {
        color: 'rgba(0, 255, 136, 0.08)',
        lineWidth: 1
      }
    }
  }
};

const filteredTimeline = computed(() => {
<<<<<<< HEAD
  const timelineMap = {};
=======
  // MITRE Technique ID 기준으로 그룹화
  const techniqueMap = {};

  // 1. 공격 스텝에서 technique_id 별 카운트
>>>>>>> 65a8c534
  for (const op of filteredOperations.value) {
    for (const step of (op.attack_steps || [])) {
      if (filters.os_filter !== 'all') {
        const agentPlatform = op.agent_platforms?.[step.paw];
        if (!agentPlatform) continue;
        const platform = agentPlatform.toLowerCase();
        const filterOs = filters.os_filter.toLowerCase();
        if (platform !== filterOs && !platform.includes(filterOs)) {
          continue;
        }
      }
<<<<<<< HEAD
      if (step.timestamp) {
        const bucket = step.timestamp.substring(0, 16);
        if (!timelineMap[bucket]) {
          timelineMap[bucket] = { time: bucket, attacks: 0, detections: 0 };
        }
        timelineMap[bucket].attacks += 1;
=======
      const techId = step.technique_id || 'Unknown';
      if (!techniqueMap[techId]) {
        techniqueMap[techId] = { technique: techId, attacks: 0, detections: 0 };
>>>>>>> 65a8c534
      }
      techniqueMap[techId].attacks += 1;
    }
  }
<<<<<<< HEAD
=======

  // 2. 탐지 이벤트에서 technique_id 별 카운트
>>>>>>> 65a8c534
  filteredDetections.value.forEach(detection => {
    const techId = detection.technique_id || 'Unknown';
    if (!techniqueMap[techId]) {
      techniqueMap[techId] = { technique: techId, attacks: 0, detections: 0 };
    }
    techniqueMap[techId].detections += 1;
  });
<<<<<<< HEAD
  return Object.values(timelineMap).sort((a, b) => a.time.localeCompare(b.time));
=======

  // technique_id로 정렬하여 반환
  return Object.values(techniqueMap).sort((a, b) => a.technique.localeCompare(b.technique));
>>>>>>> 65a8c534
});

const timelineChartData = computed(() => {
  const timeline = filteredTimeline.value;
  if (!timeline || timeline.length === 0) {
    return { labels: [], datasets: [] };
  }
  return {
    labels: timeline.map(d => d.technique),  // MITRE Technique ID를 라벨로 사용
    datasets: [
      {
        label: 'ATTACKS',
        backgroundColor: 'rgba(255, 51, 102, 0.15)',
        borderColor: '#ff3366',
        borderWidth: 2,
        fill: true,
        tension: 0.3,
        pointRadius: 4,
        pointBackgroundColor: '#ff3366',
        pointBorderColor: '#0a0e12',
        pointBorderWidth: 2,
        pointHoverRadius: 6,
        data: timeline.map(d => d.attacks)
      },
      {
        label: 'DETECTIONS',
        backgroundColor: 'rgba(0, 255, 136, 0.15)',
        borderColor: '#00ff88',
        borderWidth: 2,
        fill: true,
        tension: 0.3,
        pointRadius: 4,
        pointBackgroundColor: '#00ff88',
        pointBorderColor: '#0a0e12',
        pointBorderWidth: 2,
        pointHoverRadius: 6,
        data: timeline.map(d => d.detections)
      }
    ]
  };
});

const timelineChartOptions = {
  responsive: true,
  maintainAspectRatio: false,
  plugins: {
    legend: {
      display: true,
      position: 'top',
      labels: {
        color: '#00ff88',
        font: { family: "'JetBrains Mono', monospace", size: 10, weight: 'bold' },
        boxWidth: 12,
        padding: 15
      }
    },
    tooltip: {
      backgroundColor: 'rgba(10, 14, 18, 0.95)',
      titleColor: '#00ff88',
      bodyColor: '#e0e6ed',
      borderColor: '#00ff88',
      borderWidth: 1,
      titleFont: { family: "'JetBrains Mono', monospace", weight: 'bold' },
      bodyFont: { family: "'IBM Plex Sans', sans-serif" },
      padding: 12,
      cornerRadius: 0
    }
  },
  scales: {
    x: {
      ticks: {
        color: '#5a6a7a',
        font: { family: "'JetBrains Mono', monospace", size: 10 }
      },
      grid: {
        color: 'rgba(0, 255, 136, 0.05)'
      }
    },
    y: {
      beginAtZero: true,
      ticks: {
        color: '#5a6a7a',
        font: { family: "'JetBrains Mono', monospace", size: 10 },
        precision: 0
      },
      grid: {
        color: 'rgba(0, 255, 136, 0.08)'
      }
    }
  }
};
</script>

<template>
  <div>
    <!-- Standard Caldera Plugin Header -->
    <h1 class="caldera-plugin-title">Bastion</h1>
    <p class="caldera-plugin-description">Breach and Attack Simulation integrated with Wazuh SIEM for automated detection validation.</p>
    <hr class="caldera-plugin-divider" />

    <div class="bastion-cyber-dashboard">
      <!-- Scanline Overlay -->
      <div class="scanline-overlay"></div>

      <!-- Grid Background -->
      <div class="grid-background"></div>

      <!-- Header Section -->
      <header class="dashboard-header">
<<<<<<< HEAD
      <div class="header-content">
        <div class="logo-section">
          <div class="logo-icon">
            <svg viewBox="0 0 100 100" class="shield-icon">
              <polygon points="50,5 95,25 95,55 50,95 5,55 5,25" fill="none" stroke="currentColor" stroke-width="3"/>
              <polygon points="50,20 80,35 80,55 50,80 20,55 20,35" fill="currentColor" opacity="0.3"/>
              <circle cx="50" cy="50" r="12" fill="none" stroke="currentColor" stroke-width="2"/>
              <circle cx="50" cy="50" r="4" fill="currentColor"/>
            </svg>
          </div>
          <div class="logo-text">
            <h1 class="main-title">BASTION</h1>
            <p class="subtitle-text">BREACH & ATTACK SIMULATION COMMAND CENTER</p>
          </div>
        </div>
        <div class="header-status">
          <div class="status-indicator online">
            <span class="pulse-ring"></span>
            <span class="status-dot"></span>
            <span class="status-text">SYSTEM ONLINE</span>
          </div>
          <div class="timestamp">{{ new Date().toLocaleString('en-US') }}</div>
        </div>
      </div>
      <div class="header-divider"></div>
    </header>

    <!-- Filters Section -->
    <section class="filters-section">
      <div class="section-header">
        <span class="section-icon">[&gt;_]</span>
        <h2 class="section-title">COMMAND FILTERS</h2>
        <button class="refresh-btn" @click="refreshData" :disabled="isLoading">
          <span class="btn-icon" :class="{ 'spinning': isLoading }">&#x21BB;</span>
          <span class="btn-text">{{ isLoading ? 'SYNCING...' : 'REFRESH' }}</span>
        </button>
      </div>
      <div class="filters-grid">
        <div class="filter-item">
          <label class="filter-label">SEARCH_QUERY</label>
          <div class="input-wrapper">
            <span class="input-prefix">&gt;</span>
            <input type="text" v-model="filters.search" placeholder="agent://technique://description" class="cyber-input">
          </div>
        </div>
        <div class="filter-item">
          <label class="filter-label">OPERATION_ID</label>
          <div class="select-wrapper">
            <select v-model="filters.operation_id" class="cyber-select">
              <option value="all">[ ALL_OPERATIONS ]</option>
              <option v-for="op in allOperations" :key="op.id" :value="op.id">
                {{ op.name }}
              </option>
            </select>
          </div>
        </div>
        <div class="filter-item">
          <label class="filter-label">TARGET_OS</label>
          <div class="select-wrapper">
            <select v-model="filters.os_filter" class="cyber-select">
              <option value="all">[ ANY_PLATFORM ]</option>
              <option value="Windows">WINDOWS</option>
              <option value="Linux">LINUX</option>
              <option value="macOS">DARWIN</option>
            </select>
          </div>
        </div>
      </div>
    </section>

    <!-- KPI Matrix -->
    <section class="kpi-section">
      <div class="section-header">
        <span class="section-icon">[#]</span>
        <h2 class="section-title">SECURITY POSTURE MATRIX</h2>
      </div>
      <div class="kpi-grid">
        <!-- Security Score - Featured -->
        <div class="kpi-card featured" :class="securityScoreColor">
          <div class="kpi-glow"></div>
          <div class="kpi-content">
            <div class="kpi-header">
              <span class="kpi-icon">
                <svg viewBox="0 0 24 24" fill="currentColor">
                  <path d="M12 1L3 5v6c0 5.55 3.84 10.74 9 12 5.16-1.26 9-6.45 9-12V5l-9-4zm0 10.99h7c-.53 4.12-3.28 7.79-7 8.94V12H5V6.3l7-3.11v8.8z"/>
                </svg>
              </span>
              <span class="kpi-label">SECURITY_SCORE</span>
            </div>
            <div class="kpi-value-wrapper">
              <span class="kpi-value large">{{ filteredKPI.security_score || 0 }}</span>
              <span class="kpi-unit">/100</span>
            </div>
            <div class="kpi-grade">
              <span class="grade-label">GRADE:</span>
              <span class="grade-value">{{ filteredKPI.security_grade || 'N/A' }}</span>
            </div>
            <div class="progress-bar">
              <div class="progress-fill" :style="{ width: (filteredKPI.security_score || 0) + '%' }"></div>
              <div class="progress-glow"></div>
=======
        <div class="header-content">
          <div class="logo-section">
            <div class="logo-icon">
              <svg viewBox="0 0 100 100" class="shield-icon">
                <polygon points="50,5 95,25 95,55 50,95 5,55 5,25" fill="none" stroke="currentColor" stroke-width="3"/>
                <polygon points="50,20 80,35 80,55 50,80 20,55 20,35" fill="currentColor" opacity="0.3"/>
                <circle cx="50" cy="50" r="12" fill="none" stroke="currentColor" stroke-width="2"/>
                <circle cx="50" cy="50" r="4" fill="currentColor"/>
              </svg>
            </div>
            <div class="logo-text">
              <h1 class="main-title">BASTION</h1>
              <p class="subtitle-text">BREACH & ATTACK SIMULATION COMMAND CENTER</p>
            </div>
          </div>
          <div class="header-status">
            <div class="status-indicator online">
              <span class="pulse-ring"></span>
              <span class="status-dot"></span>
              <span class="status-text">SYSTEM ONLINE</span>
            </div>
            <div class="timestamp">{{ new Date().toLocaleString('en-US') }}</div>
          </div>
        </div>
        <div class="header-divider"></div>
      </header>

      <!-- Filters Section -->
      <section class="filters-section">
        <div class="section-header">
          <span class="section-icon">[&gt;_]</span>
          <h2 class="section-title">COMMAND FILTERS</h2>
          <button class="refresh-btn" @click="refreshData" :disabled="isLoading">
            <span class="btn-icon" :class="{ 'spinning': isLoading }">&#x21BB;</span>
            <span class="btn-text">{{ isLoading ? 'SYNCING...' : 'REFRESH' }}</span>
          </button>
        </div>
        <div class="filters-grid">
          <div class="filter-item">
            <label class="filter-label">SEARCH_QUERY</label>
            <div class="input-wrapper">
              <span class="input-prefix">&gt;</span>
              <input type="text" v-model="filters.search" placeholder="agent://technique://description" class="cyber-input">
            </div>
          </div>
          <div class="filter-item">
            <label class="filter-label">OPERATION_ID</label>
            <div class="select-wrapper">
              <select v-model="filters.operation_id" class="cyber-select">
                <option value="all">[ ALL_OPERATIONS ]</option>
                <option v-for="op in allOperations" :key="op.id" :value="op.id">
                  {{ op.name }}
                </option>
              </select>
            </div>
          </div>
          <div class="filter-item">
            <label class="filter-label">TARGET_OS</label>
            <div class="select-wrapper">
              <select v-model="filters.os_filter" class="cyber-select">
                <option value="all">[ ANY_PLATFORM ]</option>
                <option value="Windows">WINDOWS</option>
                <option value="Linux">LINUX</option>
                <option value="macOS">DARWIN</option>
              </select>
            </div>
          </div>
        </div>
      </section>

      <!-- KPI Matrix -->
      <section class="kpi-section">
        <div class="section-header">
          <span class="section-icon">[#]</span>
          <h2 class="section-title">SECURITY POSTURE MATRIX</h2>
        </div>
        <div class="kpi-grid">
          <!-- Security Score - Featured -->
          <div class="kpi-card featured" :class="securityScoreColor">
            <div class="kpi-glow"></div>
            <div class="kpi-content">
              <div class="kpi-header">
                <span class="kpi-icon">
                  <svg viewBox="0 0 24 24" fill="currentColor">
                    <path d="M12 1L3 5v6c0 5.55 3.84 10.74 9 12 5.16-1.26 9-6.45 9-12V5l-9-4zm0 10.99h7c-.53 4.12-3.28 7.79-7 8.94V12H5V6.3l7-3.11v8.8z"/>
                  </svg>
                </span>
                <span class="kpi-label">SECURITY_SCORE</span>
              </div>
              <div class="kpi-value-wrapper">
                <span class="kpi-value large">{{ filteredKPI.security_score || 0 }}</span>
                <span class="kpi-unit">/100</span>
              </div>
              <div class="kpi-grade">
                <span class="grade-label">GRADE:</span>
                <span class="grade-value">{{ filteredKPI.security_grade || 'N/A' }}</span>
              </div>
              <div class="progress-bar">
                <div class="progress-fill" :style="{ width: (filteredKPI.security_score || 0) + '%' }"></div>
                <div class="progress-glow"></div>
              </div>
>>>>>>> 65a8c534
            </div>
          </div>

<<<<<<< HEAD
        <!-- Detection Rate -->
        <div class="kpi-card cyber-green">
          <div class="kpi-content">
            <div class="kpi-header">
              <span class="kpi-icon">
                <svg viewBox="0 0 24 24" fill="currentColor">
                  <path d="M9 16.17L4.83 12l-1.42 1.41L9 19 21 7l-1.41-1.41z"/>
                </svg>
              </span>
              <span class="kpi-label">DETECTION_RATE</span>
            </div>
            <div class="kpi-value-wrapper">
              <span class="kpi-value">{{ filteredKPI.detection_rate || 0 }}</span>
              <span class="kpi-unit">%</span>
=======
          <!-- Detection Rate -->
          <div class="kpi-card cyber-green">
            <div class="kpi-content">
              <div class="kpi-header">
                <span class="kpi-icon">
                  <svg viewBox="0 0 24 24" fill="currentColor">
                    <path d="M9 16.17L4.83 12l-1.42 1.41L9 19 21 7l-1.41-1.41z"/>
                  </svg>
                </span>
                <span class="kpi-label">DETECTION_RATE</span>
              </div>
              <div class="kpi-value-wrapper">
                <span class="kpi-value">{{ filteredKPI.detection_rate || 0 }}</span>
                <span class="kpi-unit">%</span>
              </div>
>>>>>>> 65a8c534
            </div>
          </div>

<<<<<<< HEAD
        <!-- MTTD -->
        <div class="kpi-card cyber-blue">
          <div class="kpi-content">
            <div class="kpi-header">
              <span class="kpi-icon">
                <svg viewBox="0 0 24 24" fill="currentColor">
                  <path d="M11.99 2C6.47 2 2 6.48 2 12s4.47 10 9.99 10C17.52 22 22 17.52 22 12S17.52 2 11.99 2zM12 20c-4.42 0-8-3.58-8-8s3.58-8 8-8 8 3.58 8 8-3.58 8-8 8zm.5-13H11v6l5.25 3.15.75-1.23-4.5-2.67z"/>
                </svg>
              </span>
              <span class="kpi-label">MTTD</span>
            </div>
            <div class="kpi-value-wrapper">
              <span class="kpi-value">{{ filteredKPI.mttd_minutes || 0 }}</span>
              <span class="kpi-unit">min</span>
=======
          <!-- MTTD -->
          <div class="kpi-card cyber-blue">
            <div class="kpi-content">
              <div class="kpi-header">
                <span class="kpi-icon">
                  <svg viewBox="0 0 24 24" fill="currentColor">
                    <path d="M11.99 2C6.47 2 2 6.48 2 12s4.47 10 9.99 10C17.52 22 22 17.52 22 12S17.52 2 11.99 2zM12 20c-4.42 0-8-3.58-8-8s3.58-8 8-8 8 3.58 8 8-3.58 8-8 8zm.5-13H11v6l5.25 3.15.75-1.23-4.5-2.67z"/>
                  </svg>
                </span>
                <span class="kpi-label">MTTD</span>
              </div>
              <div class="kpi-value-wrapper">
                <span class="kpi-value">{{ filteredKPI.mttd_minutes || 0 }}</span>
                <span class="kpi-unit">min</span>
              </div>
>>>>>>> 65a8c534
            </div>
          </div>

<<<<<<< HEAD
        <!-- Critical Gaps -->
        <div class="kpi-card cyber-red">
          <div class="kpi-content">
            <div class="kpi-header">
              <span class="kpi-icon">
                <svg viewBox="0 0 24 24" fill="currentColor">
                  <path d="M1 21h22L12 2 1 21zm12-3h-2v-2h2v2zm0-4h-2v-4h2v4z"/>
                </svg>
              </span>
              <span class="kpi-label">CRITICAL_GAPS</span>
            </div>
            <div class="kpi-value-wrapper">
              <span class="kpi-value">{{ filteredKPI.critical_gaps || 0 }}</span>
=======
          <!-- Critical Gaps -->
          <div class="kpi-card cyber-red">
            <div class="kpi-content">
              <div class="kpi-header">
                <span class="kpi-icon">
                  <svg viewBox="0 0 24 24" fill="currentColor">
                    <path d="M1 21h22L12 2 1 21zm12-3h-2v-2h2v2zm0-4h-2v-4h2v4z"/>
                  </svg>
                </span>
                <span class="kpi-label">CRITICAL_GAPS</span>
              </div>
              <div class="kpi-value-wrapper">
                <span class="kpi-value">{{ filteredKPI.critical_gaps || 0 }}</span>
              </div>
>>>>>>> 65a8c534
            </div>
          </div>

<<<<<<< HEAD
        <!-- Tactic Coverage -->
        <div class="kpi-card cyber-purple">
          <div class="kpi-content">
            <div class="kpi-header">
              <span class="kpi-icon">
                <svg viewBox="0 0 24 24" fill="currentColor">
                  <path d="M12 2C6.48 2 2 6.48 2 12s4.48 10 10 10 10-4.48 10-10S17.52 2 12 2zm-2 15l-5-5 1.41-1.41L10 14.17l7.59-7.59L19 8l-9 9z"/>
                </svg>
              </span>
              <span class="kpi-label">TACTIC_COVERAGE</span>
            </div>
            <div class="kpi-value-wrapper">
              <span class="kpi-value">{{ filteredKPI.tactic_coverage || 0 }}</span>
              <span class="kpi-unit">/14</span>
=======
          <!-- Tactic Coverage -->
          <div class="kpi-card cyber-purple">
            <div class="kpi-content">
              <div class="kpi-header">
                <span class="kpi-icon">
                  <svg viewBox="0 0 24 24" fill="currentColor">
                    <path d="M12 2C6.48 2 2 6.48 2 12s4.48 10 10 10 10-4.48 10-10S17.52 2 12 2zm-2 15l-5-5 1.41-1.41L10 14.17l7.59-7.59L19 8l-9 9z"/>
                  </svg>
                </span>
                <span class="kpi-label">TACTIC_COVERAGE</span>
              </div>
              <div class="kpi-value-wrapper">
                <span class="kpi-value">{{ filteredKPI.tactic_coverage || 0 }}</span>
                <span class="kpi-unit">/14</span>
              </div>
>>>>>>> 65a8c534
            </div>
          </div>

<<<<<<< HEAD
        <!-- Operations -->
        <div class="kpi-card cyber-cyan">
          <div class="kpi-content">
            <div class="kpi-header">
              <span class="kpi-icon">
                <svg viewBox="0 0 24 24" fill="currentColor">
                  <path d="M8 5v14l11-7z"/>
                </svg>
              </span>
              <span class="kpi-label">OPERATIONS</span>
            </div>
            <div class="kpi-value-wrapper">
              <span class="kpi-value">{{ filteredKPI.total_operations }}</span>
=======
          <!-- Operations -->
          <div class="kpi-card cyber-cyan">
            <div class="kpi-content">
              <div class="kpi-header">
                <span class="kpi-icon">
                  <svg viewBox="0 0 24 24" fill="currentColor">
                    <path d="M8 5v14l11-7z"/>
                  </svg>
                </span>
                <span class="kpi-label">OPERATIONS</span>
              </div>
              <div class="kpi-value-wrapper">
                <span class="kpi-value">{{ filteredKPI.total_operations }}</span>
              </div>
>>>>>>> 65a8c534
            </div>
          </div>

<<<<<<< HEAD
        <!-- Attack Steps -->
        <div class="kpi-card cyber-orange">
          <div class="kpi-content">
            <div class="kpi-header">
              <span class="kpi-icon">
                <svg viewBox="0 0 24 24" fill="currentColor">
                  <path d="M12 8c-2.21 0-4 1.79-4 4s1.79 4 4 4 4-1.79 4-4-1.79-4-4-4zm8.94 3c-.46-4.17-3.77-7.48-7.94-7.94V1h-2v2.06C6.83 3.52 3.52 6.83 3.06 11H1v2h2.06c.46 4.17 3.77 7.48 7.94 7.94V23h2v-2.06c4.17-.46 7.48-3.77 7.94-7.94H23v-2h-2.06zM12 19c-3.87 0-7-3.13-7-7s3.13-7 7-7 7 3.13 7 7-3.13 7-7 7z"/>
                </svg>
              </span>
              <span class="kpi-label">ATTACK_STEPS</span>
            </div>
            <div class="kpi-value-wrapper">
              <span class="kpi-value">{{ filteredKPI.total_attack_steps }}</span>
=======
          <!-- Attack Steps -->
          <div class="kpi-card cyber-orange">
            <div class="kpi-content">
              <div class="kpi-header">
                <span class="kpi-icon">
                  <svg viewBox="0 0 24 24" fill="currentColor">
                    <path d="M12 8c-2.21 0-4 1.79-4 4s1.79 4 4 4 4-1.79 4-4-1.79-4-4-4zm8.94 3c-.46-4.17-3.77-7.48-7.94-7.94V1h-2v2.06C6.83 3.52 3.52 6.83 3.06 11H1v2h2.06c.46 4.17 3.77 7.48 7.94 7.94V23h2v-2.06c4.17-.46 7.48-3.77 7.94-7.94H23v-2h-2.06zM12 19c-3.87 0-7-3.13-7-7s3.13-7 7-7 7 3.13 7 7-3.13 7-7 7z"/>
                  </svg>
                </span>
                <span class="kpi-label">ATTACK_STEPS</span>
              </div>
              <div class="kpi-value-wrapper">
                <span class="kpi-value">{{ filteredKPI.total_attack_steps }}</span>
              </div>
>>>>>>> 65a8c534
            </div>
          </div>

<<<<<<< HEAD
        <!-- Detections -->
        <div class="kpi-card cyber-pink">
          <div class="kpi-content">
            <div class="kpi-header">
              <span class="kpi-icon">
                <svg viewBox="0 0 24 24" fill="currentColor">
                  <path d="M12 22c1.1 0 2-.9 2-2h-4c0 1.1.89 2 2 2zm6-6v-5c0-3.07-1.64-5.64-4.5-6.32V4c0-.83-.67-1.5-1.5-1.5s-1.5.67-1.5 1.5v.68C7.63 5.36 6 7.92 6 11v5l-2 2v1h16v-1l-2-2z"/>
                </svg>
              </span>
              <span class="kpi-label">DETECTIONS</span>
            </div>
            <div class="kpi-value-wrapper">
              <span class="kpi-value">{{ filteredKPI.total_detections }}</span>
            </div>
          </div>
        </div>
      </div>
    </section>

    <!-- Charts Section -->
    <section class="charts-section">
      <div class="charts-grid">
        <!-- Tactic Coverage Chart -->
        <div class="chart-panel">
          <div class="panel-header">
            <span class="panel-icon">[/\]</span>
            <h3 class="panel-title">TACTIC_COVERAGE_ANALYSIS</h3>
          </div>
          <div class="chart-container">
            <Bar v-if="tacticChartData.labels.length > 0" :data="tacticChartData" :options="tacticChartOptions" />
            <div v-else class="no-data">
              <span class="no-data-icon">[ ]</span>
              <span class="no-data-text">NO_DATA_AVAILABLE</span>
            </div>
          </div>
          <div class="chart-legend">
            <span class="legend-item"><span class="legend-color red"></span>GAP (0%)</span>
            <span class="legend-item"><span class="legend-color yellow"></span>PARTIAL (1-79%)</span>
            <span class="legend-item"><span class="legend-color green"></span>COVERED (80%+)</span>
=======
          <!-- Detections -->
          <div class="kpi-card cyber-pink">
            <div class="kpi-content">
              <div class="kpi-header">
                <span class="kpi-icon">
                  <svg viewBox="0 0 24 24" fill="currentColor">
                    <path d="M12 22c1.1 0 2-.9 2-2h-4c0 1.1.89 2 2 2zm6-6v-5c0-3.07-1.64-5.64-4.5-6.32V4c0-.83-.67-1.5-1.5-1.5s-1.5.67-1.5 1.5v.68C7.63 5.36 6 7.92 6 11v5l-2 2v1h16v-1l-2-2z"/>
                  </svg>
                </span>
                <span class="kpi-label">DETECTIONS</span>
              </div>
              <div class="kpi-value-wrapper">
                <span class="kpi-value">{{ filteredKPI.total_detections }}</span>
              </div>
            </div>
          </div>
        </div>
      </section>

      <!-- Charts Section -->
      <section class="charts-section">
        <div class="charts-grid">
          <!-- Tactic Coverage Chart -->
          <div class="chart-panel">
            <div class="panel-header">
              <span class="panel-icon">[/\]</span>
              <h3 class="panel-title">TACTIC_COVERAGE_ANALYSIS</h3>
            </div>
            <div class="chart-container">
              <Bar v-if="tacticChartData.labels.length > 0" :data="tacticChartData" :options="tacticChartOptions" />
              <div v-else class="no-data">
                <span class="no-data-icon">[ ]</span>
                <span class="no-data-text">NO_DATA_AVAILABLE</span>
              </div>
            </div>
            <div class="chart-legend">
              <span class="legend-item"><span class="legend-color red"></span>GAP (0%)</span>
              <span class="legend-item"><span class="legend-color yellow"></span>PARTIAL (1-79%)</span>
              <span class="legend-item"><span class="legend-color green"></span>COVERED (80%+)</span>
            </div>
>>>>>>> 65a8c534
          </div>

<<<<<<< HEAD
        <!-- Timeline Chart -->
        <div class="chart-panel">
          <div class="panel-header">
            <span class="panel-icon">[~]</span>
            <h3 class="panel-title">ATTACK_VS_DETECTION_TIMELINE</h3>
          </div>
          <div class="chart-container">
            <Line v-if="timelineChartData.labels.length > 0" :data="timelineChartData" :options="timelineChartOptions" />
            <div v-else class="no-data">
              <span class="no-data-icon">[ ]</span>
              <span class="no-data-text">NO_TIMELINE_DATA</span>
=======
          <!-- Timeline Chart -->
          <div class="chart-panel">
            <div class="panel-header">
              <span class="panel-icon">[~]</span>
              <h3 class="panel-title">ATTACK_VS_DETECTION_TIMELINE</h3>
            </div>
            <div class="chart-container">
              <Line v-if="timelineChartData.labels.length > 0" :data="timelineChartData" :options="timelineChartOptions" />
              <div v-else class="no-data">
                <span class="no-data-icon">[ ]</span>
                <span class="no-data-text">NO_TIMELINE_DATA</span>
              </div>
>>>>>>> 65a8c534
            </div>
          </div>

<<<<<<< HEAD
        <!-- Operations Panel -->
        <div class="chart-panel operations-panel">
          <div class="panel-header">
            <span class="panel-icon">[&gt;]</span>
            <h3 class="panel-title">ACTIVE_OPERATIONS</h3>
          </div>
          <div class="operations-list">
            <div v-if="filteredOperations.length === 0" class="no-data">
              <span class="no-data-text">NO_OPERATIONS_FOUND</span>
            </div>
            <div v-else v-for="op in filteredOperations" :key="op.id" class="operation-card">
              <div class="op-header">
                <span class="op-name">{{ op.name }}</span>
                <span class="op-status" :class="op.state">{{ op.state?.toUpperCase() }}</span>
              </div>
              <div class="op-id">ID: {{ op.id }}</div>
              <div class="op-time">{{ formatTimestamp(op.started) }}</div>
              <div class="op-tags">
                <span class="op-tag agents">{{ op.agent_count }} AGENTS</span>
                <span class="op-tag steps">{{ op.attack_steps?.length || 0 }} STEPS</span>
                <span class="op-tag techniques">{{ op.techniques?.length || 0 }} TECHNIQUES</span>
=======
          <!-- Operations Panel -->
          <div class="chart-panel operations-panel">
            <div class="panel-header">
              <span class="panel-icon">[&gt;]</span>
              <h3 class="panel-title">ACTIVE_OPERATIONS</h3>
            </div>
            <div class="operations-list">
              <div v-if="filteredOperations.length === 0" class="no-data">
                <span class="no-data-text">NO_OPERATIONS_FOUND</span>
              </div>
              <div v-else v-for="op in filteredOperations" :key="op.id" class="operation-card">
                <div class="op-header">
                  <span class="op-name">{{ op.name }}</span>
                  <span class="op-status" :class="op.state">{{ op.state?.toUpperCase() }}</span>
                </div>
                <div class="op-id">ID: {{ op.id }}</div>
                <div class="op-time">{{ formatTimestamp(op.started) }}</div>
                <div class="op-tags">
                  <span class="op-tag agents">{{ op.agent_count }} AGENTS</span>
                  <span class="op-tag steps">{{ op.attack_steps?.length || 0 }} STEPS</span>
                  <span class="op-tag techniques">{{ op.techniques?.length || 0 }} TECHNIQUES</span>
                </div>
>>>>>>> 65a8c534
              </div>
            </div>
          </div>
        </div>
<<<<<<< HEAD
      </div>
    </section>

    <!-- MITRE ATT&CK Heat Map -->
    <section class="heatmap-section">
      <div class="section-header">
        <span class="section-icon">[*]</span>
        <h2 class="section-title">MITRE ATT&CK TECHNIQUE COVERAGE</h2>
      </div>

      <!-- Summary Cards -->
      <div class="heatmap-summary">
        <div class="summary-card">
          <span class="summary-label">TOTAL_TECHNIQUES</span>
          <span class="summary-value">{{ heatMapData.summary.total_techniques }}</span>
        </div>
        <div class="summary-card blue">
          <span class="summary-label">SIMULATED</span>
          <span class="summary-value">{{ heatMapData.summary.total_simulated }}</span>
=======
      </section>

      <!-- MITRE ATT&CK Heat Map -->
      <section class="heatmap-section">
        <div class="section-header">
          <span class="section-icon">[*]</span>
          <h2 class="section-title">MITRE ATT&CK TECHNIQUE COVERAGE</h2>
        </div>

        <!-- Summary Cards -->
        <div class="heatmap-summary">
          <div class="summary-card">
            <span class="summary-label">TOTAL_TECHNIQUES</span>
            <span class="summary-value">{{ heatMapData.summary.total_techniques }}</span>
          </div>
          <div class="summary-card blue">
            <span class="summary-label">SIMULATED</span>
            <span class="summary-value">{{ heatMapData.summary.total_simulated }}</span>
          </div>
          <div class="summary-card green">
            <span class="summary-label">DETECTED</span>
            <span class="summary-value">{{ heatMapData.summary.total_detected }}</span>
          </div>
          <div class="summary-card" :style="{ '--accent-color': heatMapSummaryColor }">
            <span class="summary-label">DETECTION_RATE</span>
            <span class="summary-value">{{ Math.min(heatMapData.summary.overall_detection_rate || 0, 100) }}%</span>
          </div>
>>>>>>> 65a8c534
        </div>
        <div class="summary-card green">
          <span class="summary-label">DETECTED</span>
          <span class="summary-value">{{ heatMapData.summary.total_detected }}</span>
        </div>
        <div class="summary-card" :style="{ '--accent-color': heatMapSummaryColor }">
          <span class="summary-label">DETECTION_RATE</span>
          <span class="summary-value">{{ Math.min(heatMapData.summary.overall_detection_rate || 0, 100) }}%</span>
        </div>
      </div>

<<<<<<< HEAD
      <!-- Techniques Table -->
      <div class="table-container">
        <table class="cyber-table">
          <thead>
            <tr>
              <th>STATUS</th>
              <th>TECHNIQUE_ID</th>
              <th>NAME</th>
              <th>TACTIC</th>
              <th>SIMULATED</th>
              <th>DETECTED</th>
              <th>RATE</th>
            </tr>
          </thead>
          <tbody>
            <tr v-if="heatMapData.techniques.length === 0">
              <td colspan="7" class="no-data-row">NO_TECHNIQUE_DATA_AVAILABLE</td>
            </tr>
            <tr v-for="tech in heatMapData.techniques" :key="tech.id" :class="{ 'gap-row': tech.status === 'gap' }">
              <td>
                <span class="status-badge" :class="tech.status">
                  {{ tech.status === 'gap' ? 'GAP' : tech.status === 'partial' ? 'PARTIAL' : tech.status === 'complete' ? 'OK' : '-' }}
                </span>
              </td>
              <td class="technique-id">{{ tech.id }}</td>
              <td class="technique-name">{{ tech.name }}</td>
              <td><span class="tactic-badge">{{ tech.tactic }}</span></td>
              <td class="numeric">{{ tech.simulated }}</td>
              <td class="numeric" :class="{ 'zero': tech.detected === 0 }">{{ tech.detected }}</td>
              <td>
                <div class="rate-cell">
                  <div class="mini-progress">
                    <div class="mini-progress-fill" :class="tech.status" :style="{ width: Math.min(tech.detection_rate, 100) + '%' }"></div>
                  </div>
                  <span class="rate-value">{{ Math.min(tech.detection_rate, 100) }}%</span>
                </div>
              </td>
            </tr>
          </tbody>
        </table>
      </div>
    </section>

    <!-- Agents Section -->
    <section class="agents-section">
      <div class="section-header">
        <span class="section-icon">[@]</span>
        <h2 class="section-title">CONNECTED_AGENTS</h2>
      </div>
      <div class="table-container">
        <table class="cyber-table">
          <thead>
            <tr>
              <th>AGENT_ID</th>
              <th>HOSTNAME</th>
              <th>PLATFORM</th>
              <th>ATTACK_STEPS</th>
              <th>DETECTIONS</th>
              <th>COVERAGE</th>
              <th>LAST_SEEN</th>
            </tr>
          </thead>
          <tbody>
            <tr v-if="sortedAgents.length === 0">
              <td colspan="7" class="no-data-row">NO_AGENTS_CONNECTED</td>
            </tr>
            <tr v-for="agent in sortedAgents.slice(0, 20)" :key="agent.paw">
              <td class="agent-cell">
                <span class="agent-status" :class="{ online: agent.alive, offline: !agent.alive }"></span>
                <span class="agent-paw">{{ agent.paw }}</span>
              </td>
              <td class="hostname">{{ agent.host }}</td>
              <td><span class="platform-badge" :class="agent.platform?.toLowerCase()">{{ agent.platform }}</span></td>
              <td class="numeric">{{ agent.attack_steps_count || 0 }}</td>
              <td class="numeric">{{ agent.detections_count || 0 }}</td>
              <td class="coverage-cell">
                <span :class="(agent.attack_steps_count > 0 && agent.detections_count > 0) ? 'good' : 'zero'">
                  {{ agent.attack_steps_count > 0 ? Math.min(100, Math.round((agent.detections_count / agent.attack_steps_count) * 100)) + '%' : '0%' }}
                </span>
              </td>
              <td class="timestamp-cell">{{ formatTimestamp(agent.last_seen) }}</td>
            </tr>
          </tbody>
        </table>
      </div>
    </section>

    <!-- Detections Section -->
    <section class="detections-section">
      <div class="section-header">
        <span class="section-icon">[!]</span>
        <h2 class="section-title">DETECTION_EVENTS</h2>
        <span class="events-count">{{ filteredDetections.length }} EVENTS</span>
        <span v-if="selectedAgentHost" class="filter-badge">
          FILTER: {{ selectedAgentHost }}
          <button class="clear-filter" @click="clearAgentFilter">X</button>
        </span>
      </div>
      <div class="table-container detections-table">
        <table class="cyber-table expandable-table">
          <thead>
            <tr>
              <th class="expand-col"></th>
              <th>TIMESTAMP</th>
              <th>AGENT</th>
              <th>RULE_ID</th>
              <th>LEVEL</th>
              <th>TECHNIQUE</th>
              <th>MATCH_STATUS</th>
              <th>DESCRIPTION</th>
            </tr>
          </thead>
          <tbody>
            <tr v-if="filteredDetections.length === 0">
              <td colspan="8" class="no-data-row">NO_DETECTION_EVENTS</td>
            </tr>
            <template v-for="(event, idx) in filteredDetections.slice(0, 400)" :key="idx">
              <tr
                :class="{
                  'matched-row': event.match_status === 'matched',
                  'partial-row': event.match_status === 'partial',
                  'expandable-row': true,
                  'expanded': isDetectionExpanded(idx)
                }"
                @click="toggleDetectionDetail(idx)"
              >
                <td class="expand-toggle">
                  <span class="expand-icon" :class="{ 'rotated': isDetectionExpanded(idx) }">&#9654;</span>
                </td>
                <td class="timestamp-cell">{{ formatTimestamp(event.timestamp) }}</td>
                <td class="agent-name">{{ event.agent_name || '-' }}</td>
                <td class="rule-id">{{ event.rule_id }}</td>
                <td>
                  <span class="level-badge" :class="getLevelClass(event.rule_level)">{{ event.rule_level }}</span>
                </td>
                <td>
                  <span v-if="event.technique_id" class="technique-badge">{{ event.technique_id }}</span>
                  <span v-else class="na">-</span>
                </td>
                <td>
                  <span class="match-badge" :class="event.match_status">
                    {{ event.match_status === 'matched' ? 'MATCHED' : event.match_status === 'partial' ? 'PARTIAL' : 'UNMATCHED' }}
                  </span>
                </td>
                <td class="description-cell">{{ event.description }}</td>
              </tr>
              <!-- Expanded Detail Row -->
              <tr v-if="isDetectionExpanded(idx)" class="detail-row" :class="{ 'matched-row': event.match_status === 'matched', 'partial-row': event.match_status === 'partial' }">
                <td colspan="8">
                  <div class="detection-detail-panel">
                    <div class="detail-header">
                      <span class="detail-title">[+] EVENT DETAILS</span>
                      <span class="detail-id">IDX: {{ idx }}</span>
                    </div>
                    <div class="detail-grid">
                      <div class="detail-section">
                        <h4 class="detail-section-title">TIME & SOURCE</h4>
                        <div class="detail-item">
                          <span class="detail-label">FULL_TIMESTAMP:</span>
                          <span class="detail-value monospace">{{ event.timestamp || 'N/A' }}</span>
                        </div>
                        <div class="detail-item">
                          <span class="detail-label">AGENT_ID:</span>
                          <span class="detail-value">{{ event.agent_id || 'N/A' }}</span>
                        </div>
                        <div class="detail-item">
                          <span class="detail-label">AGENT_NAME:</span>
                          <span class="detail-value">{{ event.agent_name || 'N/A' }}</span>
                        </div>
                        <div class="detail-item">
                          <span class="detail-label">AGENT_OS:</span>
                          <span class="detail-value">{{ event.agent_os || 'N/A' }}</span>
                        </div>
                        <div class="detail-item">
                          <span class="detail-label">SOURCE:</span>
                          <span class="detail-value">{{ event.match_source || 'wazuh' }}</span>
                        </div>
                      </div>
                      <div class="detail-section">
                        <h4 class="detail-section-title">DETECTION INFO</h4>
                        <div class="detail-item">
                          <span class="detail-label">RULE_ID:</span>
                          <span class="detail-value highlight-blue">{{ event.rule_id }}</span>
                        </div>
                        <div class="detail-item">
                          <span class="detail-label">RULE_LEVEL:</span>
                          <span class="detail-value">
                            <span class="level-badge" :class="getLevelClass(event.rule_level)">{{ event.rule_level }}</span>
                          </span>
                        </div>
                        <div class="detail-item">
                          <span class="detail-label">MITRE_TECHNIQUE:</span>
                          <span class="detail-value">
                            <span v-if="event.technique_id" class="technique-badge">{{ event.technique_id }}</span>
                            <span v-else class="na">N/A</span>
                          </span>
                        </div>
                        <div class="detail-item">
                          <span class="detail-label">TACTIC:</span>
                          <span class="detail-value">
                            <span v-if="event.tactic" class="tactic-badge">{{ event.tactic }}</span>
                            <span v-else class="na">N/A</span>
                          </span>
                        </div>
                      </div>
                      <div class="detail-section">
                        <h4 class="detail-section-title">CORRELATION</h4>
                        <div class="detail-item">
                          <span class="detail-label">MATCH_STATUS:</span>
                          <span class="detail-value">
                            <span class="match-badge large" :class="event.match_status">
                              {{ event.match_status === 'matched' ? 'MATCHED' : event.match_status === 'partial' ? 'PARTIAL' : 'UNMATCHED' }}
                            </span>
                          </span>
                        </div>
                        <div class="detail-item">
                          <span class="detail-label">ATTACK_STEP_ID:</span>
                          <span class="detail-value monospace">{{ event.attack_step_id || 'N/A' }}</span>
                        </div>
                        <div class="detail-item">
                          <span class="detail-label">OPERATION:</span>
                          <span class="detail-value monospace">{{ event.opId || 'N/A' }}</span>
                        </div>
                      </div>
                    </div>
                    <div class="detail-description">
                      <h4 class="detail-section-title">FULL DESCRIPTION</h4>
                      <div class="description-box">{{ event.description || 'No description available' }}</div>
                    </div>

                    <!-- RAW LOG Section -->
                    <div class="detail-raw-log" v-if="event.full_log">
                      <h4 class="detail-section-title">RAW LOG</h4>
                      <pre class="raw-log-box">{{ event.full_log }}</pre>
                    </div>

                    <!-- EVENT DATA Section (Splunk-like key-value pairs) -->
                    <div class="detail-event-data" v-if="event.raw_data && Object.keys(event.raw_data).length > 0">
                      <h4 class="detail-section-title">EVENT DATA</h4>
                      <div class="event-data-grid">
                        <template v-for="(value, key) in flattenEventData(event.raw_data)" :key="key">
                          <div class="event-data-item">
                            <span class="event-data-key">{{ key }}:</span>
                            <span class="event-data-value">{{ formatEventValue(value) }}</span>
                          </div>
                        </template>
                      </div>
                    </div>

                    <!-- SYSCHECK Section (File Integrity Monitoring) -->
                    <div class="detail-syscheck" v-if="event.syscheck && Object.keys(event.syscheck).length > 0">
                      <h4 class="detail-section-title">FILE INTEGRITY MONITORING</h4>
                      <div class="event-data-grid">
                        <div class="event-data-item" v-if="event.syscheck.path">
                          <span class="event-data-key">path:</span>
                          <span class="event-data-value monospace">{{ event.syscheck.path }}</span>
                        </div>
                        <div class="event-data-item" v-if="event.syscheck.event">
                          <span class="event-data-key">event:</span>
                          <span class="event-data-value">{{ event.syscheck.event }}</span>
                        </div>
                        <div class="event-data-item" v-if="event.syscheck.mode">
                          <span class="event-data-key">mode:</span>
                          <span class="event-data-value">{{ event.syscheck.mode }}</span>
                        </div>
                        <div class="event-data-item" v-if="event.syscheck.size_after">
                          <span class="event-data-key">size:</span>
                          <span class="event-data-value">{{ event.syscheck.size_after }}</span>
                        </div>
                        <div class="event-data-item" v-if="event.syscheck.md5_after">
                          <span class="event-data-key">md5:</span>
                          <span class="event-data-value monospace">{{ event.syscheck.md5_after }}</span>
                        </div>
                        <div class="event-data-item" v-if="event.syscheck.sha1_after">
                          <span class="event-data-key">sha1:</span>
                          <span class="event-data-value monospace">{{ event.syscheck.sha1_after }}</span>
                        </div>
                      </div>
                    </div>

                    <!-- LOCATION Section -->
                    <div class="detail-location" v-if="event.location">
                      <h4 class="detail-section-title">LOG SOURCE</h4>
                      <div class="location-box monospace">{{ event.location }}</div>
                    </div>
                  </div>
                </td>
              </tr>
            </template>
          </tbody>
        </table>
      </div>
    </section>

    <!-- Correlation Section -->
    <section class="correlation-section">
      <div class="section-header">
        <span class="section-icon">[&amp;]</span>
        <h2 class="section-title">OPERATION_CORRELATION_ANALYSIS</h2>
      </div>
      <div class="correlation-form">
        <div class="input-group">
          <span class="input-label">OPERATION_ID &gt;</span>
          <input type="text" v-model="correlationOperationId" placeholder="Enter Caldera Operation ID" class="cyber-input large">
          <button class="analyze-btn" @click="correlateOperation" :disabled="!correlationOperationId || isCorrelating">
            <span v-if="isCorrelating" class="btn-spinner"></span>
            <span v-else>[ANALYZE]</span>
          </button>
        </div>
        <div v-if="correlationResult" class="correlation-result">
          <div class="result-header">ANALYSIS_COMPLETE</div>
          <div class="result-content">
            <div class="result-item">
              <span class="result-label">OPERATION:</span>
              <span class="result-value">{{ correlationResult.operation_name }}</span>
            </div>
            <div class="result-item">
              <span class="result-label">DETECTION_RATE:</span>
              <span class="result-value highlight">{{ formatCoverage(correlationResult.correlation.detection_rate) }}</span>
            </div>
          </div>
        </div>
      </div>
    </section>

    <!-- Discover (UI 프리뷰) -->
    <section class="discover-section">
      <div class="section-header">
        <span class="section-icon">[D]</span>
        <h2 class="section-title">DISCOVER (UI PREVIEW)</h2>
      </div>
      <div class="discover-wrapper">
        <DiscoverPanel />
      </div>
    </section>

    <!-- Footer -->
    <footer class="dashboard-footer">
      <div class="footer-content">
        <span class="footer-text">BASTION v1.0 // CALDERA-WAZUH INTEGRATION</span>
        <span class="footer-divider">|</span>
        <span class="footer-text">AUTO-REFRESH: 30s</span>
      </div>
    </footer>
=======
        <!-- Techniques Table -->
        <div class="table-container">
          <table class="cyber-table">
            <thead>
              <tr>
                <th>STATUS</th>
                <th>TECHNIQUE_ID</th>
                <th>NAME</th>
                <th>TACTIC</th>
                <th>SIMULATED</th>
                <th>DETECTED</th>
                <th>RATE</th>
              </tr>
            </thead>
            <tbody>
              <tr v-if="heatMapData.techniques.length === 0">
                <td colspan="7" class="no-data-row">NO_TECHNIQUE_DATA_AVAILABLE</td>
              </tr>
              <tr v-for="tech in heatMapData.techniques" :key="tech.id" :class="{ 'gap-row': tech.status === 'gap' }">
                <td>
                  <span class="status-badge" :class="tech.status">
                    {{ tech.status === 'gap' ? 'GAP' : tech.status === 'partial' ? 'PARTIAL' : tech.status === 'complete' ? 'OK' : '-' }}
                  </span>
                </td>
                <td class="technique-id">{{ tech.id }}</td>
                <td class="technique-name">{{ tech.name }}</td>
                <td><span class="tactic-badge">{{ tech.tactic }}</span></td>
                <td class="numeric">{{ tech.simulated }}</td>
                <td class="numeric" :class="{ 'zero': tech.detected === 0 }">{{ tech.detected }}</td>
                <td>
                  <div class="rate-cell">
                    <div class="mini-progress">
                      <div class="mini-progress-fill" :class="tech.status" :style="{ width: Math.min(tech.detection_rate, 100) + '%' }"></div>
                    </div>
                    <span class="rate-value">{{ Math.min(tech.detection_rate, 100) }}%</span>
                  </div>
                </td>
              </tr>
            </tbody>
          </table>
        </div>
      </section>

      <!-- Agents Section -->
      <section class="agents-section">
        <div class="section-header">
          <span class="section-icon">[@]</span>
          <h2 class="section-title">CONNECTED_AGENTS</h2>
        </div>
        <div class="table-container">
          <table class="cyber-table">
            <thead>
              <tr>
                <th>AGENT_ID</th>
                <th>HOSTNAME</th>
                <th>PLATFORM</th>
                <th>ATTACK_STEPS</th>
                <th>DETECTIONS</th>
                <th>COVERAGE</th>
                <th>LAST_SEEN</th>
              </tr>
            </thead>
            <tbody>
              <tr v-if="sortedAgents.length === 0">
                <td colspan="7" class="no-data-row">NO_AGENTS_CONNECTED</td>
              </tr>
              <tr v-for="agent in sortedAgents.slice(0, 20)" :key="agent.paw">
                <td class="agent-cell">
                  <span class="agent-status" :class="{ online: agent.alive, offline: !agent.alive }"></span>
                  <span class="agent-paw">{{ agent.paw }}</span>
                </td>
                <td class="hostname">{{ agent.host }}</td>
                <td><span class="platform-badge" :class="agent.platform?.toLowerCase()">{{ agent.platform }}</span></td>
                <td class="numeric">{{ agent.attack_steps_count || 0 }}</td>
                <td class="numeric">{{ agent.detections_count || 0 }}</td>
                <td class="coverage-cell">
                  <span :class="(agent.attack_steps_count > 0 && agent.detections_count > 0) ? 'good' : 'zero'">
                    {{ agent.attack_steps_count > 0 ? Math.min(100, Math.round((agent.detections_count / agent.attack_steps_count) * 100)) + '%' : '0%' }}
                  </span>
                </td>
                <td class="timestamp-cell">{{ formatTimestamp(agent.last_seen) }}</td>
              </tr>
            </tbody>
          </table>
        </div>
      </section>

      <!-- Detections Section -->
      <section class="detections-section">
        <div class="section-header">
          <span class="section-icon">[!]</span>
          <h2 class="section-title">DETECTION_EVENTS</h2>
          <span class="events-count">{{ filteredDetections.length }} EVENTS</span>
          <span class="page-info">(Page {{ detectionCurrentPage }}/{{ detectionTotalPages }})</span>
          <span v-if="selectedAgentHost" class="filter-badge">
            FILTER: {{ selectedAgentHost }}
            <button class="clear-filter" @click="clearAgentFilter">X</button>
          </span>
        </div>

        <!-- Pagination Top -->
        <div class="pagination-container" v-if="filteredDetections.length > 0">
          <div class="pagination-info">
            <span class="showing-text">Showing {{ ((detectionCurrentPage - 1) * detectionPageSize) + 1 }}-{{ Math.min(detectionCurrentPage * detectionPageSize, filteredDetections.length) }} of {{ filteredDetections.length }}</span>
          </div>
          <div class="pagination-controls">
            <button class="page-btn" @click="prevDetectionPage" :disabled="detectionCurrentPage === 1">&lt; PREV</button>
            <template v-for="page in detectionPageNumbers" :key="page">
              <span v-if="page === '...'" class="page-ellipsis">...</span>
              <button v-else class="page-btn" :class="{ active: page === detectionCurrentPage }" @click="goToDetectionPage(page)">{{ page }}</button>
            </template>
            <button class="page-btn" @click="nextDetectionPage" :disabled="detectionCurrentPage === detectionTotalPages">NEXT &gt;</button>
          </div>
          <div class="page-size-selector">
            <span class="page-size-label">PER_PAGE:</span>
            <select v-model="detectionPageSize" class="page-size-select" @change="detectionCurrentPage = 1">
              <option :value="10">10</option>
              <option :value="25">25</option>
              <option :value="50">50</option>
              <option :value="100">100</option>
            </select>
          </div>
        </div>

        <div class="table-container detections-table">
          <table class="cyber-table expandable-table">
            <thead>
              <tr>
                <th class="expand-col"></th>
                <th>TIMESTAMP</th>
                <th>AGENT</th>
                <th>RULE_ID</th>
                <th>LEVEL</th>
                <th>TECHNIQUE</th>
                <th>MATCH_STATUS</th>
                <th>DESCRIPTION</th>
              </tr>
            </thead>
            <tbody>
              <tr v-if="paginatedDetections.length === 0">
                <td colspan="8" class="no-data-row">NO_DETECTION_EVENTS</td>
              </tr>
              <template v-for="(event, idx) in paginatedDetections" :key="idx">
                <tr
                  :class="{
                    'matched-row': event.match_status === 'matched',
                    'partial-row': event.match_status === 'partial',
                    'expandable-row': true,
                    'expanded': isDetectionExpanded(idx)
                  }"
                  @click="toggleDetectionDetail(idx)"
                >
                  <td class="expand-toggle">
                    <span class="expand-icon" :class="{ 'rotated': isDetectionExpanded(idx) }">&#9654;</span>
                  </td>
                  <td class="timestamp-cell">{{ formatTimestamp(event.timestamp) }}</td>
                  <td class="agent-name">{{ event.agent_name || '-' }}</td>
                  <td class="rule-id">{{ event.rule_id }}</td>
                  <td>
                    <span class="level-badge" :class="getLevelClass(event.rule_level)">{{ event.rule_level }}</span>
                  </td>
                  <td>
                    <span v-if="event.technique_id" class="technique-badge">{{ event.technique_id }}</span>
                    <span v-else class="na">-</span>
                  </td>
                  <td>
                    <span class="match-badge" :class="event.match_status">
                      {{ event.match_status === 'matched' ? 'MATCHED' : event.match_status === 'partial' ? 'PARTIAL' : 'UNMATCHED' }}
                    </span>
                  </td>
                  <td class="description-cell">{{ event.description }}</td>
                </tr>
                <!-- Expanded Detail Row -->
                <tr v-if="isDetectionExpanded(idx)" class="detail-row" :class="{ 'matched-row': event.match_status === 'matched', 'partial-row': event.match_status === 'partial' }">
                  <td colspan="8">
                    <div class="detection-detail-panel">
                      <div class="detail-header">
                        <span class="detail-title">[+] EVENT DETAILS</span>
                        <span class="detail-id">IDX: {{ idx }}</span>
                      </div>
                      <div class="detail-grid">
                        <div class="detail-section">
                          <h4 class="detail-section-title">TIME & SOURCE</h4>
                          <div class="detail-item">
                            <span class="detail-label">FULL_TIMESTAMP:</span>
                            <span class="detail-value monospace">{{ event.timestamp || 'N/A' }}</span>
                          </div>
                          <div class="detail-item">
                            <span class="detail-label">AGENT_ID:</span>
                            <span class="detail-value">{{ event.agent_id || 'N/A' }}</span>
                          </div>
                          <div class="detail-item">
                            <span class="detail-label">AGENT_NAME:</span>
                            <span class="detail-value">{{ event.agent_name || 'N/A' }}</span>
                          </div>
                          <div class="detail-item">
                            <span class="detail-label">AGENT_OS:</span>
                            <span class="detail-value">{{ event.agent_os || 'N/A' }}</span>
                          </div>
                          <div class="detail-item">
                            <span class="detail-label">SOURCE:</span>
                            <span class="detail-value">{{ event.match_source || 'wazuh' }}</span>
                          </div>
                        </div>
                        <div class="detail-section">
                          <h4 class="detail-section-title">DETECTION INFO</h4>
                          <div class="detail-item">
                            <span class="detail-label">RULE_ID:</span>
                            <span class="detail-value highlight-blue">{{ event.rule_id }}</span>
                          </div>
                          <div class="detail-item">
                            <span class="detail-label">RULE_LEVEL:</span>
                            <span class="detail-value">
                              <span class="level-badge" :class="getLevelClass(event.rule_level)">{{ event.rule_level }}</span>
                            </span>
                          </div>
                          <div class="detail-item">
                            <span class="detail-label">MITRE_TECHNIQUE:</span>
                            <span class="detail-value">
                              <span v-if="event.technique_id" class="technique-badge">{{ event.technique_id }}</span>
                              <span v-else class="na">N/A</span>
                            </span>
                          </div>
                          <div class="detail-item">
                            <span class="detail-label">TACTIC:</span>
                            <span class="detail-value">
                              <span v-if="event.tactic" class="tactic-badge">{{ event.tactic }}</span>
                              <span v-else class="na">N/A</span>
                            </span>
                          </div>
                        </div>
                        <div class="detail-section">
                          <h4 class="detail-section-title">CORRELATION</h4>
                          <div class="detail-item">
                            <span class="detail-label">MATCH_STATUS:</span>
                            <span class="detail-value">
                              <span class="match-badge large" :class="event.match_status">
                                {{ event.match_status === 'matched' ? 'MATCHED' : event.match_status === 'partial' ? 'PARTIAL' : 'UNMATCHED' }}
                              </span>
                            </span>
                          </div>
                          <div class="detail-item">
                            <span class="detail-label">ATTACK_STEP_ID:</span>
                            <span class="detail-value monospace">{{ event.attack_step_id || 'N/A' }}</span>
                          </div>
                          <div class="detail-item">
                            <span class="detail-label">OPERATION:</span>
                            <span class="detail-value monospace">{{ event.opId || 'N/A' }}</span>
                          </div>
                        </div>
                      </div>
                      <div class="detail-description">
                        <h4 class="detail-section-title">FULL DESCRIPTION</h4>
                        <div class="description-box">{{ event.description || 'No description available' }}</div>
                      </div>

                      <!-- SUMMARY Section -->
                      <div class="detail-summary">
                        <h4 class="detail-section-title">SUMMARY</h4>
                        <div class="summary-grid">
                          <div class="summary-item">
                            <span class="summary-label">Agent IP</span>
                            <span class="summary-value">{{ event.agent_ip || 'N/A' }}</span>
                          </div>
                          <div class="summary-item">
                            <span class="summary-label">Audit Command</span>
                            <span class="summary-value command-value">{{ event.audit_command || 'N/A' }}</span>
                          </div>
                          <div class="summary-item">
                            <span class="summary-label">Working Directory</span>
                            <span class="summary-value path-value">{{ event.audit_cwd || 'N/A' }}</span>
                          </div>
                          <div class="summary-item">
                            <span class="summary-label">Audit Type</span>
                            <span class="summary-value type-value">{{ event.audit_type || 'N/A' }}</span>
                          </div>
                          <div class="summary-item">
                            <span class="summary-label">Audit Executable</span>
                            <span class="summary-value exe-value">{{ event.audit_exe || 'N/A' }}</span>
                          </div>
                          <div class="summary-item">
                            <span class="summary-label">Source IP</span>
                            <span class="summary-value">{{ event.srcip || 'N/A' }}</span>
                          </div>
                          <div class="summary-item">
                            <span class="summary-label">Destination IP</span>
                            <span class="summary-value">{{ event.dstip || 'N/A' }}</span>
                          </div>
                        </div>
                      </div>

                      <!-- RAW LOG Section -->
                      <div class="detail-raw-log" v-if="event.full_log">
                        <h4 class="detail-section-title">RAW LOG</h4>
                        <pre class="raw-log-box">{{ event.full_log }}</pre>
                      </div>

                      <!-- EVENT DATA Section -->
                      <div class="detail-event-data" v-if="event.raw_data && Object.keys(event.raw_data).length > 0">
                        <h4 class="detail-section-title">EVENT DATA</h4>
                        <div class="event-data-grid">
                          <template v-for="(value, key) in flattenEventData(event.raw_data)" :key="key">
                            <div class="event-data-item">
                              <span class="event-data-key">{{ key }}:</span>
                              <span class="event-data-value">{{ formatEventValue(value) }}</span>
                            </div>
                          </template>
                        </div>
                      </div>

                      <!-- SYSCHECK Section -->
                      <div class="detail-syscheck" v-if="event.syscheck && Object.keys(event.syscheck).length > 0">
                        <h4 class="detail-section-title">FILE INTEGRITY MONITORING</h4>
                        <div class="event-data-grid">
                          <div class="event-data-item" v-if="event.syscheck.path">
                            <span class="event-data-key">path:</span>
                            <span class="event-data-value monospace">{{ event.syscheck.path }}</span>
                          </div>
                          <div class="event-data-item" v-if="event.syscheck.event">
                            <span class="event-data-key">event:</span>
                            <span class="event-data-value">{{ event.syscheck.event }}</span>
                          </div>
                          <div class="event-data-item" v-if="event.syscheck.mode">
                            <span class="event-data-key">mode:</span>
                            <span class="event-data-value">{{ event.syscheck.mode }}</span>
                          </div>
                          <div class="event-data-item" v-if="event.syscheck.size_after">
                            <span class="event-data-key">size:</span>
                            <span class="event-data-value">{{ event.syscheck.size_after }}</span>
                          </div>
                          <div class="event-data-item" v-if="event.syscheck.md5_after">
                            <span class="event-data-key">md5:</span>
                            <span class="event-data-value monospace">{{ event.syscheck.md5_after }}</span>
                          </div>
                          <div class="event-data-item" v-if="event.syscheck.sha1_after">
                            <span class="event-data-key">sha1:</span>
                            <span class="event-data-value monospace">{{ event.syscheck.sha1_after }}</span>
                          </div>
                        </div>
                      </div>

                      <!-- LOCATION Section -->
                      <div class="detail-location" v-if="event.location">
                        <h4 class="detail-section-title">LOG SOURCE</h4>
                        <div class="location-box monospace">{{ event.location }}</div>
                      </div>
                    </div>
                  </td>
                </tr>
              </template>
            </tbody>
          </table>
        </div>
      </section>

      <!-- Correlation Section -->
      <section class="correlation-section">
        <div class="section-header">
          <span class="section-icon">[&amp;]</span>
          <h2 class="section-title">OPERATION_CORRELATION_ANALYSIS</h2>
        </div>
        <div class="correlation-form">
          <div class="input-group">
            <span class="input-label">OPERATION_ID &gt;</span>
            <input type="text" v-model="correlationOperationId" placeholder="Enter Caldera Operation ID" class="cyber-input large">
            <button class="analyze-btn" @click="correlateOperation" :disabled="!correlationOperationId || isCorrelating">
              <span v-if="isCorrelating" class="btn-spinner"></span>
              <span v-else>[ANALYZE]</span>
            </button>
          </div>
          <div v-if="correlationResult" class="correlation-result">
            <div class="result-header">ANALYSIS_COMPLETE</div>
            <div class="result-content">
              <div class="result-item">
                <span class="result-label">OPERATION:</span>
                <span class="result-value">{{ correlationResult.operation_name }}</span>
              </div>
              <div class="result-item">
                <span class="result-label">DETECTION_RATE:</span>
                <span class="result-value highlight">{{ formatCoverage(correlationResult.correlation.detection_rate) }}</span>
              </div>
            </div>
          </div>
        </div>
      </section>

      <!-- Footer -->
      <footer class="dashboard-footer">
        <div class="footer-content">
          <span class="footer-text">BASTION v1.0 // CALDERA-WAZUH INTEGRATION</span>
          <span class="footer-divider">|</span>
          <span class="footer-text">AUTO-REFRESH: 30s</span>
        </div>
      </footer>
>>>>>>> 65a8c534
    </div>
  </div>
</template>

<style scoped>
@import url('https://fonts.googleapis.com/css2?family=JetBrains+Mono:wght@400;500;600;700&family=IBM+Plex+Sans:wght@400;500;600;700&display=swap');

/* Standard Caldera Plugin Header Styles */
.caldera-plugin-title {
  font-size: 1.5rem;
  font-weight: 400;
  color: #d4d4d4;
  margin: 0 0 0.5rem 0;
  padding: 1rem 1.5rem 0 1.5rem;
  font-family: inherit;
}

.caldera-plugin-description {
  font-size: 0.95rem;
  color: #9ca3af;
  margin: 0;
  padding: 0 1.5rem 1rem 1.5rem;
  font-weight: 400;
<<<<<<< HEAD
}

.caldera-plugin-divider {
  border: none;
  height: 3px;
  background: linear-gradient(90deg, #7c3aed, #8b5cf6);
  margin: 0;
}

/* CSS Variables */
.bastion-cyber-dashboard {
  --bg-primary: #0a0e12;
  --bg-secondary: #0f1419;
  --bg-tertiary: #151c24;
  --bg-card: #1a222d;
  --border-color: #2a3a4a;
  --text-primary: #e0e6ed;
  --text-secondary: #8899aa;
  --text-muted: #5a6a7a;
  --cyber-green: #00ff88;
  --cyber-green-dim: rgba(0, 255, 136, 0.15);
  --cyber-blue: #00d4ff;
  --cyber-red: #ff3366;
  --cyber-yellow: #ffcc00;
  --cyber-orange: #ff9500;
  --cyber-purple: #a855f7;
  --cyber-pink: #ec4899;
  --cyber-cyan: #06b6d4;
  --glow-green: 0 0 20px rgba(0, 255, 136, 0.4);
  --glow-blue: 0 0 20px rgba(0, 212, 255, 0.4);
  --glow-red: 0 0 20px rgba(255, 51, 102, 0.4);
}

/* Base Styles */
.bastion-cyber-dashboard {
  position: relative;
  min-height: 100vh;
  background: var(--bg-primary);
  color: var(--text-primary);
  font-family: 'IBM Plex Sans', -apple-system, sans-serif;
  padding: 0;
  overflow-x: hidden;
}

/* Scanline Overlay */
.scanline-overlay {
=======
}

.caldera-plugin-divider {
  border: none;
  height: 3px;
  background: linear-gradient(90deg, #7c3aed, #8b5cf6);
  margin: 0;
}

/* CSS Variables */
.bastion-cyber-dashboard {
  --bg-primary: #0a0e12;
  --bg-secondary: #0f1419;
  --bg-tertiary: #151c24;
  --bg-card: #1a222d;
  --border-color: #2a3a4a;
  --text-primary: #e0e6ed;
  --text-secondary: #8899aa;
  --text-muted: #5a6a7a;
  --cyber-green: #00ff88;
  --cyber-green-dim: rgba(0, 255, 136, 0.15);
  --cyber-blue: #00d4ff;
  --cyber-red: #ff3366;
  --cyber-yellow: #ffcc00;
  --cyber-orange: #ff9500;
  --cyber-purple: #a855f7;
  --cyber-pink: #ec4899;
  --cyber-cyan: #06b6d4;
  --glow-green: 0 0 20px rgba(0, 255, 136, 0.4);
  --glow-blue: 0 0 20px rgba(0, 212, 255, 0.4);
  --glow-red: 0 0 20px rgba(255, 51, 102, 0.4);
}

/* Base Styles */
.bastion-cyber-dashboard {
  position: relative;
  min-height: 100vh;
  background: var(--bg-primary);
  color: var(--text-primary);
  font-family: 'IBM Plex Sans', -apple-system, sans-serif;
  padding: 0;
  overflow-x: hidden;
}

/* Scanline Overlay */
.scanline-overlay {
  position: fixed;
  top: 0;
  left: 0;
  width: 100%;
  height: 100%;
  background: repeating-linear-gradient(
    0deg,
    transparent,
    transparent 2px,
    rgba(0, 0, 0, 0.03) 2px,
    rgba(0, 0, 0, 0.03) 4px
  );
  pointer-events: none;
  z-index: 1000;
}

/* Grid Background */
.grid-background {
>>>>>>> 65a8c534
  position: fixed;
  top: 0;
  left: 0;
  width: 100%;
  height: 100%;
<<<<<<< HEAD
  background: repeating-linear-gradient(
    0deg,
    transparent,
    transparent 2px,
    rgba(0, 0, 0, 0.03) 2px,
    rgba(0, 0, 0, 0.03) 4px
  );
  pointer-events: none;
  z-index: 1000;
}

/* Grid Background */
.grid-background {
  position: fixed;
  top: 0;
  left: 0;
  width: 100%;
  height: 100%;
  background-image:
    linear-gradient(rgba(0, 255, 136, 0.03) 1px, transparent 1px),
    linear-gradient(90deg, rgba(0, 255, 136, 0.03) 1px, transparent 1px);
  background-size: 50px 50px;
  pointer-events: none;
  z-index: 0;
}

/* Header */
.dashboard-header {
  position: relative;
  z-index: 10;
  padding: 1.5rem 2rem;
  background: linear-gradient(180deg, var(--bg-secondary) 0%, transparent 100%);
  border-bottom: 1px solid var(--border-color);
}

.header-content {
  display: flex;
  justify-content: space-between;
  align-items: center;
  max-width: 1800px;
  margin: 0 auto;
}

.logo-section {
  display: flex;
  align-items: center;
  gap: 1rem;
}

.logo-icon {
  width: 60px;
  height: 60px;
  color: var(--cyber-green);
  filter: drop-shadow(var(--glow-green));
  animation: pulse-glow 2s ease-in-out infinite;
}

@keyframes pulse-glow {
  0%, 100% { filter: drop-shadow(0 0 10px rgba(0, 255, 136, 0.4)); }
  50% { filter: drop-shadow(0 0 25px rgba(0, 255, 136, 0.8)); }
}

=======
  background-image:
    linear-gradient(rgba(0, 255, 136, 0.03) 1px, transparent 1px),
    linear-gradient(90deg, rgba(0, 255, 136, 0.03) 1px, transparent 1px);
  background-size: 50px 50px;
  pointer-events: none;
  z-index: 0;
}

/* Header */
.dashboard-header {
  position: relative;
  z-index: 10;
  padding: 1.5rem 2rem;
  background: linear-gradient(180deg, var(--bg-secondary) 0%, transparent 100%);
  border-bottom: 1px solid var(--border-color);
}

.header-content {
  display: flex;
  justify-content: space-between;
  align-items: center;
  max-width: 1800px;
  margin: 0 auto;
}

.logo-section {
  display: flex;
  align-items: center;
  gap: 1rem;
}

.logo-icon {
  width: 60px;
  height: 60px;
  color: var(--cyber-green);
  filter: drop-shadow(var(--glow-green));
  animation: pulse-glow 2s ease-in-out infinite;
}

@keyframes pulse-glow {
  0%, 100% { filter: drop-shadow(0 0 10px rgba(0, 255, 136, 0.4)); }
  50% { filter: drop-shadow(0 0 25px rgba(0, 255, 136, 0.8)); }
}

>>>>>>> 65a8c534
.shield-icon {
  width: 100%;
  height: 100%;
}

.main-title {
  font-family: 'JetBrains Mono', monospace;
  font-size: 2.5rem;
  font-weight: 700;
  color: var(--cyber-green);
  letter-spacing: 0.3em;
  text-shadow: var(--glow-green);
  margin: 0;
}

.subtitle-text {
  font-family: 'JetBrains Mono', monospace;
  font-size: 0.7rem;
  color: var(--text-muted);
  letter-spacing: 0.2em;
  margin: 0;
}

.header-status {
  display: flex;
  flex-direction: column;
  align-items: flex-end;
  gap: 0.5rem;
}

.status-indicator {
  display: flex;
  align-items: center;
  gap: 0.5rem;
  font-family: 'JetBrains Mono', monospace;
  font-size: 0.75rem;
}

.status-indicator.online .status-text {
  color: var(--cyber-green);
}

.status-dot {
  width: 8px;
  height: 8px;
  background: var(--cyber-green);
  border-radius: 50%;
  position: relative;
}

.pulse-ring {
  position: absolute;
  width: 16px;
  height: 16px;
  border: 2px solid var(--cyber-green);
  border-radius: 50%;
  animation: pulse-ring 1.5s ease-out infinite;
  margin-left: -4px;
  margin-top: -4px;
}

@keyframes pulse-ring {
  0% { transform: scale(0.5); opacity: 1; }
  100% { transform: scale(1.5); opacity: 0; }
}

.timestamp {
  font-family: 'JetBrains Mono', monospace;
  font-size: 0.7rem;
  color: var(--text-muted);
}

.header-divider {
  height: 1px;
  background: linear-gradient(90deg, transparent, var(--cyber-green), transparent);
  margin-top: 1rem;
  opacity: 0.3;
}

/* Sections */
section {
  position: relative;
  z-index: 10;
  padding: 1.5rem 2rem;
  max-width: 1800px;
  margin: 0 auto;
}

.section-header {
  display: flex;
  align-items: center;
  gap: 0.75rem;
  margin-bottom: 1.25rem;
}

.section-icon {
  font-family: 'JetBrains Mono', monospace;
  color: var(--cyber-green);
  font-size: 1rem;
}

.section-title {
  font-family: 'JetBrains Mono', monospace;
  font-size: 1rem;
  font-weight: 600;
  color: var(--text-primary);
  letter-spacing: 0.1em;
  margin: 0;
}

/* Filters Section */
.filters-section {
  background: var(--bg-secondary);
  border: 1px solid var(--border-color);
  border-left: 3px solid var(--cyber-green);
  margin: 1rem 2rem;
  padding: 1.25rem;
}

.filters-section .section-header {
  margin-bottom: 1rem;
}

.refresh-btn {
  margin-left: auto;
  display: flex;
  align-items: center;
  gap: 0.5rem;
  background: transparent;
  border: 1px solid var(--cyber-green);
  color: var(--cyber-green);
  font-family: 'JetBrains Mono', monospace;
  font-size: 0.75rem;
  padding: 0.5rem 1rem;
  cursor: pointer;
  transition: all 0.2s;
}

.refresh-btn:hover:not(:disabled) {
  background: var(--cyber-green-dim);
  box-shadow: var(--glow-green);
<<<<<<< HEAD
}

.refresh-btn:disabled {
  opacity: 0.5;
  cursor: not-allowed;
}

.btn-icon {
  font-size: 1rem;
}

.btn-icon.spinning {
  animation: spin 1s linear infinite;
}

@keyframes spin {
  from { transform: rotate(0deg); }
  to { transform: rotate(360deg); }
}

.filters-grid {
  display: grid;
  grid-template-columns: repeat(auto-fit, minmax(250px, 1fr));
  gap: 1rem;
}

.filter-item {
  display: flex;
  flex-direction: column;
  gap: 0.5rem;
}

.filter-label {
  font-family: 'JetBrains Mono', monospace;
  font-size: 0.7rem;
  color: var(--text-muted);
  letter-spacing: 0.05em;
}

.input-wrapper {
  display: flex;
  align-items: center;
  background: var(--bg-primary);
  border: 1px solid var(--border-color);
  padding: 0 0.75rem;
}

.input-wrapper:focus-within {
  border-color: var(--cyber-green);
  box-shadow: 0 0 10px rgba(0, 255, 136, 0.2);
}

.input-prefix {
  font-family: 'JetBrains Mono', monospace;
  color: var(--cyber-green);
  margin-right: 0.5rem;
}

.cyber-input {
  flex: 1;
  background: transparent;
  border: none;
  color: var(--text-primary);
  font-family: 'JetBrains Mono', monospace;
  font-size: 0.85rem;
  padding: 0.75rem 0;
  outline: none;
}

.cyber-input::placeholder {
  color: var(--text-muted);
}

.select-wrapper {
  position: relative;
}

=======
}

.refresh-btn:disabled {
  opacity: 0.5;
  cursor: not-allowed;
}

.btn-icon {
  font-size: 1rem;
}

.btn-icon.spinning {
  animation: spin 1s linear infinite;
}

@keyframes spin {
  from { transform: rotate(0deg); }
  to { transform: rotate(360deg); }
}

.filters-grid {
  display: grid;
  grid-template-columns: repeat(auto-fit, minmax(250px, 1fr));
  gap: 1rem;
}

.filter-item {
  display: flex;
  flex-direction: column;
  gap: 0.5rem;
}

.filter-label {
  font-family: 'JetBrains Mono', monospace;
  font-size: 0.7rem;
  color: var(--text-muted);
  letter-spacing: 0.05em;
}

.input-wrapper {
  display: flex;
  align-items: center;
  background: var(--bg-primary);
  border: 1px solid var(--border-color);
  padding: 0 0.75rem;
}

.input-wrapper:focus-within {
  border-color: var(--cyber-green);
  box-shadow: 0 0 10px rgba(0, 255, 136, 0.2);
}

.input-prefix {
  font-family: 'JetBrains Mono', monospace;
  color: var(--cyber-green);
  margin-right: 0.5rem;
}

.cyber-input {
  flex: 1;
  background: transparent;
  border: none;
  color: var(--text-primary);
  font-family: 'JetBrains Mono', monospace;
  font-size: 0.85rem;
  padding: 0.75rem 0;
  outline: none;
}

.cyber-input::placeholder {
  color: var(--text-muted);
}

.select-wrapper {
  position: relative;
}

>>>>>>> 65a8c534
.cyber-select {
  width: 100%;
  background: var(--bg-primary);
  border: 1px solid var(--border-color);
  color: var(--text-primary);
  font-family: 'JetBrains Mono', monospace;
  font-size: 0.85rem;
  padding: 0.75rem;
  cursor: pointer;
  appearance: none;
}

.cyber-select:focus {
  border-color: var(--cyber-green);
  outline: none;
  box-shadow: 0 0 10px rgba(0, 255, 136, 0.2);
}

/* KPI Section */
.kpi-section {
  padding-top: 0.5rem;
}

.kpi-grid {
  display: grid;
  grid-template-columns: repeat(auto-fit, minmax(180px, 1fr));
  gap: 1rem;
}

.kpi-card {
  position: relative;
  background: var(--bg-card);
  border: 1px solid var(--border-color);
  padding: 1.25rem;
  overflow: hidden;
  transition: all 0.3s ease;
}

.kpi-card::before {
  content: '';
  position: absolute;
  top: 0;
  left: 0;
  width: 3px;
  height: 100%;
  background: var(--accent-color, var(--border-color));
}

.kpi-card:hover {
  transform: translateY(-4px);
  border-color: var(--accent-color, var(--cyber-green));
  box-shadow: 0 10px 40px rgba(0, 0, 0, 0.4);
}

.kpi-card.featured {
  grid-column: span 2;
  background: linear-gradient(135deg, var(--bg-card) 0%, var(--bg-tertiary) 100%);
}

.kpi-card.featured::before {
  width: 4px;
}

.kpi-card.cyber-green { --accent-color: var(--cyber-green); }
.kpi-card.cyber-blue { --accent-color: var(--cyber-blue); }
.kpi-card.cyber-red { --accent-color: var(--cyber-red); }
.kpi-card.cyber-yellow { --accent-color: var(--cyber-yellow); }
.kpi-card.cyber-orange { --accent-color: var(--cyber-orange); }
.kpi-card.cyber-purple { --accent-color: var(--cyber-purple); }
.kpi-card.cyber-pink { --accent-color: var(--cyber-pink); }
.kpi-card.cyber-cyan { --accent-color: var(--cyber-cyan); }

.kpi-glow {
  position: absolute;
  top: -50%;
  right: -50%;
  width: 100%;
  height: 100%;
  background: radial-gradient(circle, var(--accent-color) 0%, transparent 70%);
  opacity: 0.05;
}

.kpi-header {
  display: flex;
  align-items: center;
  gap: 0.5rem;
  margin-bottom: 0.75rem;
}

.kpi-icon {
  width: 20px;
  height: 20px;
  color: var(--accent-color, var(--text-muted));
}

.kpi-icon svg {
  width: 100%;
  height: 100%;
}

.kpi-label {
  font-family: 'JetBrains Mono', monospace;
  font-size: 0.65rem;
  color: var(--text-muted);
  letter-spacing: 0.05em;
}

.kpi-value-wrapper {
  display: flex;
  align-items: baseline;
  gap: 0.25rem;
}

.kpi-value {
  font-family: 'JetBrains Mono', monospace;
  font-size: 2rem;
  font-weight: 700;
  color: var(--accent-color, var(--text-primary));
  line-height: 1;
}

.kpi-value.large {
  font-size: 3rem;
}

.kpi-unit {
  font-family: 'JetBrains Mono', monospace;
  font-size: 0.9rem;
  color: var(--text-muted);
}

.kpi-grade {
  margin-top: 0.5rem;
  font-family: 'JetBrains Mono', monospace;
  font-size: 0.85rem;
}

.grade-label {
  color: var(--text-muted);
}

.grade-value {
  color: var(--accent-color);
  font-weight: 700;
  margin-left: 0.25rem;
}

.progress-bar {
  position: relative;
  height: 4px;
  background: var(--bg-primary);
  margin-top: 1rem;
  overflow: hidden;
}

.progress-fill {
  height: 100%;
  background: var(--accent-color, var(--cyber-green));
  transition: width 0.5s ease;
}

.progress-glow {
  position: absolute;
  top: 0;
  left: 0;
  width: 100%;
  height: 100%;
  background: linear-gradient(90deg, transparent, var(--accent-color, var(--cyber-green)), transparent);
  animation: progress-sweep 2s linear infinite;
  opacity: 0.3;
}

@keyframes progress-sweep {
  0% { transform: translateX(-100%); }
  100% { transform: translateX(100%); }
<<<<<<< HEAD
}

/* Charts Section */
.charts-section {
  padding-top: 0.5rem;
}

.charts-grid {
  display: grid;
  grid-template-columns: repeat(3, 1fr);
  gap: 1rem;
}

.chart-panel {
  background: var(--bg-card);
  border: 1px solid var(--border-color);
  padding: 1.25rem;
}

.panel-header {
  display: flex;
  align-items: center;
  gap: 0.5rem;
  margin-bottom: 1rem;
  padding-bottom: 0.75rem;
  border-bottom: 1px solid var(--border-color);
}

.panel-icon {
  font-family: 'JetBrains Mono', monospace;
  color: var(--cyber-green);
  font-size: 0.9rem;
}

.panel-title {
  font-family: 'JetBrains Mono', monospace;
  font-size: 0.75rem;
  font-weight: 600;
  color: var(--text-secondary);
  letter-spacing: 0.05em;
  margin: 0;
}

.chart-container {
  height: 280px;
}

.chart-legend {
  display: flex;
  justify-content: center;
  gap: 1.5rem;
  margin-top: 1rem;
  padding-top: 0.75rem;
  border-top: 1px solid var(--border-color);
}

.legend-item {
  display: flex;
  align-items: center;
  gap: 0.5rem;
  font-family: 'JetBrains Mono', monospace;
  font-size: 0.65rem;
  color: var(--text-muted);
}

.legend-color {
  width: 12px;
  height: 12px;
}

.legend-color.red { background: var(--cyber-red); }
.legend-color.yellow { background: var(--cyber-yellow); }
.legend-color.green { background: var(--cyber-green); }

.no-data {
  display: flex;
  flex-direction: column;
  align-items: center;
  justify-content: center;
  height: 100%;
  color: var(--text-muted);
}

.no-data-icon {
  font-family: 'JetBrains Mono', monospace;
  font-size: 2rem;
  margin-bottom: 0.5rem;
}

.no-data-text {
  font-family: 'JetBrains Mono', monospace;
  font-size: 0.75rem;
}

/* Operations Panel */
.operations-panel .chart-container {
  overflow-y: auto;
}

.operations-list {
  display: flex;
  flex-direction: column;
  gap: 0.75rem;
  max-height: 280px;
  overflow-y: auto;
}

.operation-card {
  background: var(--bg-tertiary);
  border: 1px solid var(--border-color);
  border-left: 3px solid var(--cyber-blue);
  padding: 1rem;
  transition: all 0.2s;
}

.operation-card:hover {
  border-left-color: var(--cyber-green);
  background: var(--bg-secondary);
}

.op-header {
  display: flex;
  justify-content: space-between;
  align-items: center;
  margin-bottom: 0.5rem;
}

.op-name {
  font-family: 'IBM Plex Sans', sans-serif;
  font-weight: 600;
  color: var(--text-primary);
  font-size: 0.9rem;
}

.op-status {
  font-family: 'JetBrains Mono', monospace;
  font-size: 0.65rem;
  padding: 0.25rem 0.5rem;
  border: 1px solid;
}

.op-status.running {
  color: var(--cyber-yellow);
  border-color: var(--cyber-yellow);
}

.op-status.finished {
  color: var(--cyber-green);
  border-color: var(--cyber-green);
}

.op-id {
  font-family: 'JetBrains Mono', monospace;
  font-size: 0.65rem;
  color: var(--text-muted);
  margin-bottom: 0.25rem;
  white-space: nowrap;
  overflow: hidden;
  text-overflow: ellipsis;
}

.op-time {
  font-family: 'JetBrains Mono', monospace;
  font-size: 0.7rem;
  color: var(--text-secondary);
  margin-bottom: 0.75rem;
}

.op-tags {
  display: flex;
  gap: 0.5rem;
  flex-wrap: wrap;
}

.op-tag {
  font-family: 'JetBrains Mono', monospace;
  font-size: 0.6rem;
  padding: 0.2rem 0.5rem;
  background: var(--bg-primary);
  border: 1px solid var(--border-color);
}

.op-tag.agents { color: var(--cyber-blue); border-color: var(--cyber-blue); }
.op-tag.steps { color: var(--cyber-orange); border-color: var(--cyber-orange); }
.op-tag.techniques { color: var(--cyber-green); border-color: var(--cyber-green); }

/* Heat Map Section */
.heatmap-section {
  padding-top: 0.5rem;
}

.heatmap-summary {
  display: grid;
  grid-template-columns: repeat(4, 1fr);
  gap: 1rem;
  margin-bottom: 1.5rem;
}

.summary-card {
  background: var(--bg-card);
  border: 1px solid var(--border-color);
  border-left: 3px solid var(--accent-color, var(--text-muted));
  padding: 1rem;
  display: flex;
  flex-direction: column;
  gap: 0.5rem;
}

.summary-card.blue { --accent-color: var(--cyber-blue); }
.summary-card.green { --accent-color: var(--cyber-green); }

.summary-label {
  font-family: 'JetBrains Mono', monospace;
  font-size: 0.65rem;
  color: var(--text-muted);
  letter-spacing: 0.05em;
}

.summary-value {
  font-family: 'JetBrains Mono', monospace;
  font-size: 1.75rem;
  font-weight: 700;
  color: var(--accent-color, var(--text-primary));
}

/* Tables */
.table-container {
  background: var(--bg-card);
  border: 1px solid var(--border-color);
  overflow-x: auto;
}

.cyber-table {
  width: 100%;
  border-collapse: collapse;
  font-size: 0.8rem;
}

.cyber-table th {
  font-family: 'JetBrains Mono', monospace;
  font-size: 0.7rem;
  font-weight: 600;
  color: var(--cyber-green);
  background: var(--bg-secondary);
  padding: 0.75rem 1rem;
  text-align: left;
  border-bottom: 1px solid var(--border-color);
  letter-spacing: 0.05em;
  white-space: nowrap;
}

.cyber-table td {
  padding: 0.6rem 1rem;
  border-bottom: 1px solid var(--border-color);
  color: var(--text-secondary);
}

.cyber-table tr:hover {
  background: rgba(0, 255, 136, 0.03);
}

.cyber-table .no-data-row {
  text-align: center;
  color: var(--text-muted);
  font-family: 'JetBrains Mono', monospace;
  padding: 2rem;
}

.cyber-table .gap-row {
  background: rgba(255, 51, 102, 0.1);
  border-left: 3px solid var(--cyber-red);
}

.cyber-table .gap-row td {
  color: var(--text-primary);
}

.cyber-table .matched-row {
  background: rgba(0, 255, 136, 0.08);
}

.cyber-table .partial-row {
  background: rgba(255, 204, 0, 0.08);
}

/* Badges */
.status-badge {
  font-family: 'JetBrains Mono', monospace;
  font-size: 0.65rem;
  font-weight: 600;
  padding: 0.25rem 0.5rem;
  border: 1px solid;
}

.status-badge.gap {
  color: var(--cyber-red);
  border-color: var(--cyber-red);
  background: rgba(255, 51, 102, 0.1);
}

.status-badge.partial {
  color: var(--cyber-yellow);
  border-color: var(--cyber-yellow);
  background: rgba(255, 204, 0, 0.1);
}

.status-badge.complete {
  color: var(--cyber-green);
  border-color: var(--cyber-green);
  background: rgba(0, 255, 136, 0.1);
}

.technique-id {
  font-family: 'JetBrains Mono', monospace;
  font-weight: 600;
  color: var(--text-primary);
}

=======
}

/* Charts Section */
.charts-section {
  padding-top: 0.5rem;
}

.charts-grid {
  display: grid;
  grid-template-columns: repeat(3, 1fr);
  gap: 1rem;
}

.chart-panel {
  background: var(--bg-card);
  border: 1px solid var(--border-color);
  padding: 1.25rem;
}

.panel-header {
  display: flex;
  align-items: center;
  gap: 0.5rem;
  margin-bottom: 1rem;
  padding-bottom: 0.75rem;
  border-bottom: 1px solid var(--border-color);
}

.panel-icon {
  font-family: 'JetBrains Mono', monospace;
  color: var(--cyber-green);
  font-size: 0.9rem;
}

.panel-title {
  font-family: 'JetBrains Mono', monospace;
  font-size: 0.75rem;
  font-weight: 600;
  color: var(--text-secondary);
  letter-spacing: 0.05em;
  margin: 0;
}

.chart-container {
  height: 280px;
}

.chart-legend {
  display: flex;
  justify-content: center;
  gap: 1.5rem;
  margin-top: 1rem;
  padding-top: 0.75rem;
  border-top: 1px solid var(--border-color);
}

.legend-item {
  display: flex;
  align-items: center;
  gap: 0.5rem;
  font-family: 'JetBrains Mono', monospace;
  font-size: 0.65rem;
  color: var(--text-muted);
}

.legend-color {
  width: 12px;
  height: 12px;
}

.legend-color.red { background: var(--cyber-red); }
.legend-color.yellow { background: var(--cyber-yellow); }
.legend-color.green { background: var(--cyber-green); }

.no-data {
  display: flex;
  flex-direction: column;
  align-items: center;
  justify-content: center;
  height: 100%;
  color: var(--text-muted);
}

.no-data-icon {
  font-family: 'JetBrains Mono', monospace;
  font-size: 2rem;
  margin-bottom: 0.5rem;
}

.no-data-text {
  font-family: 'JetBrains Mono', monospace;
  font-size: 0.75rem;
}

/* Operations Panel */
.operations-panel .chart-container {
  overflow-y: auto;
}

.operations-list {
  display: flex;
  flex-direction: column;
  gap: 0.75rem;
  max-height: 280px;
  overflow-y: auto;
}

.operation-card {
  background: var(--bg-tertiary);
  border: 1px solid var(--border-color);
  border-left: 3px solid var(--cyber-blue);
  padding: 1rem;
  transition: all 0.2s;
}

.operation-card:hover {
  border-left-color: var(--cyber-green);
  background: var(--bg-secondary);
}

.op-header {
  display: flex;
  justify-content: space-between;
  align-items: center;
  margin-bottom: 0.5rem;
}

.op-name {
  font-family: 'IBM Plex Sans', sans-serif;
  font-weight: 600;
  color: var(--text-primary);
  font-size: 0.9rem;
}

.op-status {
  font-family: 'JetBrains Mono', monospace;
  font-size: 0.65rem;
  padding: 0.25rem 0.5rem;
  border: 1px solid;
}

.op-status.running {
  color: var(--cyber-yellow);
  border-color: var(--cyber-yellow);
}

.op-status.finished {
  color: var(--cyber-green);
  border-color: var(--cyber-green);
}

.op-id {
  font-family: 'JetBrains Mono', monospace;
  font-size: 0.65rem;
  color: var(--text-muted);
  margin-bottom: 0.25rem;
  white-space: nowrap;
  overflow: hidden;
  text-overflow: ellipsis;
}

.op-time {
  font-family: 'JetBrains Mono', monospace;
  font-size: 0.7rem;
  color: var(--text-secondary);
  margin-bottom: 0.75rem;
}

.op-tags {
  display: flex;
  gap: 0.5rem;
  flex-wrap: wrap;
}

.op-tag {
  font-family: 'JetBrains Mono', monospace;
  font-size: 0.6rem;
  padding: 0.2rem 0.5rem;
  background: var(--bg-primary);
  border: 1px solid var(--border-color);
}

.op-tag.agents { color: var(--cyber-blue); border-color: var(--cyber-blue); }
.op-tag.steps { color: var(--cyber-orange); border-color: var(--cyber-orange); }
.op-tag.techniques { color: var(--cyber-green); border-color: var(--cyber-green); }

/* Heat Map Section */
.heatmap-section {
  padding-top: 0.5rem;
}

.heatmap-summary {
  display: grid;
  grid-template-columns: repeat(4, 1fr);
  gap: 1rem;
  margin-bottom: 1.5rem;
}

.summary-card {
  background: var(--bg-card);
  border: 1px solid var(--border-color);
  border-left: 3px solid var(--accent-color, var(--text-muted));
  padding: 1rem;
  display: flex;
  flex-direction: column;
  gap: 0.5rem;
}

.summary-card.blue { --accent-color: var(--cyber-blue); }
.summary-card.green { --accent-color: var(--cyber-green); }

.summary-label {
  font-family: 'JetBrains Mono', monospace;
  font-size: 0.65rem;
  color: var(--text-muted);
  letter-spacing: 0.05em;
}

.summary-value {
  font-family: 'JetBrains Mono', monospace;
  font-size: 1.75rem;
  font-weight: 700;
  color: var(--accent-color, var(--text-primary));
}

/* Tables */
.table-container {
  background: var(--bg-card);
  border: 1px solid var(--border-color);
  overflow-x: auto;
}

.cyber-table {
  width: 100%;
  border-collapse: collapse;
  font-size: 0.8rem;
}

.cyber-table th {
  font-family: 'JetBrains Mono', monospace;
  font-size: 0.7rem;
  font-weight: 600;
  color: var(--cyber-green);
  background: var(--bg-secondary);
  padding: 0.75rem 1rem;
  text-align: left;
  border-bottom: 1px solid var(--border-color);
  letter-spacing: 0.05em;
  white-space: nowrap;
}

.cyber-table td {
  padding: 0.6rem 1rem;
  border-bottom: 1px solid var(--border-color);
  color: var(--text-secondary);
}

.cyber-table tr:hover {
  background: rgba(0, 255, 136, 0.03);
}

.cyber-table .no-data-row {
  text-align: center;
  color: var(--text-muted);
  font-family: 'JetBrains Mono', monospace;
  padding: 2rem;
}

.cyber-table .gap-row {
  background: rgba(255, 51, 102, 0.1);
  border-left: 3px solid var(--cyber-red);
}

.cyber-table .gap-row td {
  color: var(--text-primary);
}

.cyber-table .matched-row {
  background: rgba(0, 255, 136, 0.08);
}

.cyber-table .partial-row {
  background: rgba(255, 204, 0, 0.08);
}

/* Badges */
.status-badge {
  font-family: 'JetBrains Mono', monospace;
  font-size: 0.65rem;
  font-weight: 600;
  padding: 0.25rem 0.5rem;
  border: 1px solid;
}

.status-badge.gap {
  color: var(--cyber-red);
  border-color: var(--cyber-red);
  background: rgba(255, 51, 102, 0.1);
}

.status-badge.partial {
  color: var(--cyber-yellow);
  border-color: var(--cyber-yellow);
  background: rgba(255, 204, 0, 0.1);
}

.status-badge.complete {
  color: var(--cyber-green);
  border-color: var(--cyber-green);
  background: rgba(0, 255, 136, 0.1);
}

.technique-id {
  font-family: 'JetBrains Mono', monospace;
  font-weight: 600;
  color: var(--text-primary);
}

>>>>>>> 65a8c534
.technique-name {
  color: var(--text-primary);
}

.tactic-badge {
  font-family: 'JetBrains Mono', monospace;
  font-size: 0.65rem;
  padding: 0.2rem 0.5rem;
  background: var(--bg-primary);
  border: 1px solid var(--cyber-blue);
  color: var(--cyber-blue);
}

.numeric {
  font-family: 'JetBrains Mono', monospace;
  text-align: center;
}

.numeric.zero {
  color: var(--cyber-red);
  font-weight: 700;
}

.rate-cell {
  display: flex;
  align-items: center;
  gap: 0.75rem;
}

.mini-progress {
  flex: 1;
  height: 6px;
  background: var(--bg-primary);
  overflow: hidden;
}

.mini-progress-fill {
  height: 100%;
  transition: width 0.3s;
}

.mini-progress-fill.gap { background: var(--cyber-red); }
.mini-progress-fill.partial { background: var(--cyber-yellow); }
.mini-progress-fill.complete { background: var(--cyber-green); }

.rate-value {
  font-family: 'JetBrains Mono', monospace;
  font-size: 0.75rem;
  font-weight: 600;
  min-width: 3rem;
}

/* Agent Table */
.agent-cell {
  display: flex;
  align-items: center;
  gap: 0.5rem;
}

.agent-status {
  width: 8px;
  height: 8px;
  border-radius: 50%;
}

.agent-status.online {
  background: var(--cyber-green);
  box-shadow: 0 0 8px var(--cyber-green);
}

.agent-status.offline {
  background: var(--cyber-red);
}

.agent-paw {
  font-family: 'JetBrains Mono', monospace;
  font-size: 0.75rem;
}

.hostname {
  font-weight: 500;
  color: var(--text-primary);
}

.platform-badge {
  font-family: 'JetBrains Mono', monospace;
  font-size: 0.65rem;
  padding: 0.2rem 0.5rem;
  border: 1px solid;
}

.platform-badge.windows {
  color: var(--cyber-blue);
  border-color: var(--cyber-blue);
}

.platform-badge.linux {
  color: var(--cyber-orange);
  border-color: var(--cyber-orange);
}

.platform-badge.darwin {
  color: var(--cyber-purple);
  border-color: var(--cyber-purple);
}

.coverage-cell .good {
  color: var(--cyber-green);
  font-weight: 700;
}

.coverage-cell .zero {
  color: var(--text-muted);
}

.timestamp-cell {
  font-family: 'JetBrains Mono', monospace;
  font-size: 0.7rem;
  color: var(--text-muted);
}

/* Detections Table */
.detections-table {
  max-height: 500px;
  overflow-y: auto;
}

.rule-id {
  font-family: 'JetBrains Mono', monospace;
}

.level-badge {
  font-family: 'JetBrains Mono', monospace;
  font-size: 0.7rem;
  font-weight: 600;
  padding: 0.2rem 0.4rem;
  min-width: 2rem;
  text-align: center;
  display: inline-block;
}

.level-badge.critical {
  background: var(--cyber-red);
  color: white;
}

.level-badge.high {
  background: var(--cyber-orange);
  color: var(--bg-primary);
}

.level-badge.medium {
  background: var(--cyber-yellow);
  color: var(--bg-primary);
}

.level-badge.low {
  background: var(--text-muted);
  color: var(--bg-primary);
}

.technique-badge {
  font-family: 'JetBrains Mono', monospace;
  font-size: 0.65rem;
  padding: 0.2rem 0.5rem;
  background: rgba(255, 204, 0, 0.1);
  border: 1px solid var(--cyber-yellow);
  color: var(--cyber-yellow);
}

.match-badge {
  font-family: 'JetBrains Mono', monospace;
  font-size: 0.65rem;
  font-weight: 600;
  padding: 0.25rem 0.5rem;
  border: 1px solid;
}

.match-badge.matched {
  color: var(--cyber-green);
  border-color: var(--cyber-green);
  background: rgba(0, 255, 136, 0.1);
}

.match-badge.partial {
  color: var(--cyber-yellow);
  border-color: var(--cyber-yellow);
  background: rgba(255, 204, 0, 0.1);
}

.match-badge.unmatched {
  color: var(--text-muted);
  border-color: var(--border-color);
  background: transparent;
}

<<<<<<< HEAD
.step-badge {
  font-family: 'JetBrains Mono', monospace;
  font-size: 0.6rem;
  padding: 0.2rem 0.4rem;
  background: var(--bg-primary);
  border: 1px solid var(--cyber-cyan);
  color: var(--cyber-cyan);
  max-width: 150px;
  display: inline-block;
  overflow: hidden;
  text-overflow: ellipsis;
  white-space: nowrap;
}

.source-badge {
  font-family: 'JetBrains Mono', monospace;
  font-size: 0.65rem;
  padding: 0.2rem 0.4rem;
  background: var(--bg-primary);
  color: var(--text-muted);
}

=======
>>>>>>> 65a8c534
.na {
  color: var(--text-muted);
}

<<<<<<< HEAD
.operation-cell {
  font-family: 'JetBrains Mono', monospace;
  font-size: 0.7rem;
  max-width: 200px;
  overflow: hidden;
  text-overflow: ellipsis;
  white-space: nowrap;
}

=======
>>>>>>> 65a8c534
.description-cell {
  max-width: 300px;
  overflow: hidden;
  text-overflow: ellipsis;
  white-space: nowrap;
}

/* Correlation Section */
.correlation-section {
  padding-top: 0.5rem;
}

.correlation-form {
  background: var(--bg-card);
  border: 1px solid var(--border-color);
  padding: 1.5rem;
}

.input-group {
  display: flex;
  align-items: center;
  gap: 1rem;
}

.input-label {
  font-family: 'JetBrains Mono', monospace;
  font-size: 0.8rem;
  color: var(--cyber-green);
  white-space: nowrap;
}

.cyber-input.large {
  flex: 1;
  background: var(--bg-primary);
  border: 1px solid var(--border-color);
  color: var(--text-primary);
  font-family: 'JetBrains Mono', monospace;
  font-size: 0.85rem;
  padding: 0.75rem 1rem;
}

.cyber-input.large:focus {
  border-color: var(--cyber-green);
  outline: none;
  box-shadow: 0 0 10px rgba(0, 255, 136, 0.2);
}

.analyze-btn {
  background: var(--cyber-green);
  border: none;
  color: var(--bg-primary);
  font-family: 'JetBrains Mono', monospace;
  font-size: 0.85rem;
  font-weight: 600;
  padding: 0.75rem 1.5rem;
  cursor: pointer;
  transition: all 0.2s;
}

.analyze-btn:hover:not(:disabled) {
  box-shadow: var(--glow-green);
  transform: translateY(-2px);
}

.analyze-btn:disabled {
  opacity: 0.5;
  cursor: not-allowed;
}

.btn-spinner {
  display: inline-block;
  width: 16px;
  height: 16px;
  border: 2px solid var(--bg-primary);
  border-top-color: transparent;
  border-radius: 50%;
  animation: spin 0.8s linear infinite;
}

.correlation-result {
  margin-top: 1.5rem;
  background: var(--bg-secondary);
  border: 1px solid var(--cyber-green);
  padding: 1rem;
}

.result-header {
  font-family: 'JetBrains Mono', monospace;
  font-size: 0.75rem;
  color: var(--cyber-green);
  margin-bottom: 0.75rem;
  padding-bottom: 0.5rem;
  border-bottom: 1px solid var(--border-color);
}

.result-content {
  display: flex;
  flex-direction: column;
  gap: 0.5rem;
}

.result-item {
  display: flex;
  gap: 0.5rem;
}

.result-label {
  font-family: 'JetBrains Mono', monospace;
  font-size: 0.8rem;
  color: var(--text-muted);
}

.result-value {
  font-family: 'IBM Plex Sans', sans-serif;
  color: var(--text-primary);
}

.result-value.highlight {
  color: var(--cyber-green);
  font-weight: 700;
}

/* Footer */
.dashboard-footer {
  position: relative;
  z-index: 10;
  padding: 1.5rem 2rem;
  margin-top: 2rem;
  border-top: 1px solid var(--border-color);
  background: var(--bg-secondary);
}

.footer-content {
  display: flex;
  justify-content: center;
  align-items: center;
  gap: 1rem;
}

.footer-text {
  font-family: 'JetBrains Mono', monospace;
  font-size: 0.7rem;
  color: var(--text-muted);
  letter-spacing: 0.1em;
}

.footer-divider {
  color: var(--border-color);
}

/* Filter Badge */
.filter-badge {
  display: flex;
  align-items: center;
  gap: 0.5rem;
  font-family: 'JetBrains Mono', monospace;
  font-size: 0.75rem;
  color: var(--cyber-cyan);
  background: rgba(6, 182, 212, 0.1);
  border: 1px solid var(--cyber-cyan);
  padding: 0.25rem 0.75rem;
  margin-left: auto;
}

.clear-filter {
  background: transparent;
  border: none;
  color: var(--cyber-red);
  cursor: pointer;
  font-family: 'JetBrains Mono', monospace;
  font-weight: 700;
}

/* Events Count Badge */
.events-count {
  font-family: 'JetBrains Mono', monospace;
  font-size: 0.7rem;
  color: var(--cyber-cyan);
  background: rgba(6, 182, 212, 0.1);
  border: 1px solid var(--cyber-cyan);
  padding: 0.25rem 0.75rem;
  margin-left: 1rem;
}

/* Expandable Table Styles */
.expandable-table .expand-col {
  width: 30px;
  min-width: 30px;
}

.expandable-row {
  cursor: pointer;
  transition: background-color 0.2s ease;
}

.expandable-row:hover {
  background: rgba(0, 255, 136, 0.08) !important;
}

.expandable-row.expanded {
  background: rgba(0, 212, 255, 0.08) !important;
}

.expand-toggle {
  text-align: center;
  padding: 0.6rem 0.5rem !important;
}

.expand-icon {
  display: inline-block;
  color: var(--cyber-green);
  font-size: 0.7rem;
  transition: transform 0.2s ease;
}

.expand-icon.rotated {
  transform: rotate(90deg);
}

/* Detail Row Styles */
.detail-row {
  background: var(--bg-secondary) !important;
}

.detail-row td {
  padding: 0 !important;
  border-bottom: 2px solid var(--cyber-green);
}

.detection-detail-panel {
  padding: 1.25rem;
  background: linear-gradient(135deg, var(--bg-tertiary) 0%, var(--bg-secondary) 100%);
  border-left: 3px solid var(--cyber-green);
  margin: 0;
}

.detail-header {
  display: flex;
  justify-content: space-between;
  align-items: center;
  padding-bottom: 0.75rem;
  margin-bottom: 1rem;
  border-bottom: 1px solid var(--border-color);
}

.detail-title {
  font-family: 'JetBrains Mono', monospace;
  font-size: 0.85rem;
  font-weight: 600;
  color: var(--cyber-green);
  letter-spacing: 0.05em;
}

.detail-id {
  font-family: 'JetBrains Mono', monospace;
  font-size: 0.7rem;
  color: var(--text-muted);
}

.detail-grid {
  display: grid;
  grid-template-columns: repeat(3, 1fr);
  gap: 1.5rem;
  margin-bottom: 1rem;
}

.detail-section {
  background: var(--bg-card);
  border: 1px solid var(--border-color);
  padding: 1rem;
}

.detail-section-title {
  font-family: 'JetBrains Mono', monospace;
  font-size: 0.7rem;
  font-weight: 600;
  color: var(--cyber-blue);
  letter-spacing: 0.05em;
  margin: 0 0 0.75rem 0;
  padding-bottom: 0.5rem;
  border-bottom: 1px solid var(--border-color);
}

.detail-item {
  display: flex;
  justify-content: space-between;
  align-items: flex-start;
  margin-bottom: 0.5rem;
  gap: 0.5rem;
}

.detail-item:last-child {
  margin-bottom: 0;
}

.detail-label {
  font-family: 'JetBrains Mono', monospace;
  font-size: 0.65rem;
  color: var(--text-muted);
  white-space: nowrap;
  flex-shrink: 0;
}

.detail-value {
  font-family: 'IBM Plex Sans', sans-serif;
  font-size: 0.8rem;
  color: var(--text-primary);
  text-align: right;
  word-break: break-word;
}

.detail-value.monospace {
  font-family: 'JetBrains Mono', monospace;
  font-size: 0.75rem;
}

.detail-value.highlight-blue {
  color: var(--cyber-blue);
  font-weight: 600;
}

.match-badge.large {
  padding: 0.3rem 0.75rem;
  font-size: 0.75rem;
}

.detail-description {
  background: var(--bg-card);
  border: 1px solid var(--border-color);
  padding: 1rem;
}

.description-box {
  font-family: 'IBM Plex Sans', sans-serif;
  font-size: 0.85rem;
  color: var(--text-primary);
  line-height: 1.6;
  white-space: pre-wrap;
  word-break: break-word;
  background: var(--bg-primary);
  padding: 0.75rem;
  border-left: 2px solid var(--cyber-yellow);
}

<<<<<<< HEAD
=======
/* SUMMARY Section */
.detail-summary {
  margin-top: 1rem;
  background: var(--bg-card);
  border: 1px solid var(--border-color);
  padding: 1rem;
}

.summary-grid {
  display: grid;
  grid-template-columns: repeat(auto-fill, minmax(350px, 1fr));
  gap: 0.75rem;
}

.summary-item {
  display: flex;
  flex-direction: column;
  gap: 0.25rem;
  padding: 0.5rem 0.75rem;
  background: var(--bg-primary);
  border-left: 3px solid var(--cyber-cyan);
  border-radius: 0 4px 4px 0;
}

.summary-label {
  font-size: 0.7rem;
  font-weight: 600;
  color: var(--text-secondary);
  text-transform: uppercase;
  letter-spacing: 0.5px;
}

.summary-value {
  font-family: 'JetBrains Mono', monospace;
  font-size: 0.85rem;
  color: var(--text-primary);
  word-break: break-all;
}

.summary-value.command-value {
  color: var(--cyber-red);
  background: rgba(255, 51, 102, 0.1);
  padding: 0.25rem 0.5rem;
  border-radius: 3px;
}

.summary-value.path-value {
  color: var(--cyber-yellow);
}

.summary-value.type-value {
  color: var(--cyber-cyan);
  font-weight: 600;
}

.summary-value.exe-value {
  color: var(--cyber-green);
}

>>>>>>> 65a8c534
/* RAW LOG Section */
.detail-raw-log {
  margin-top: 1rem;
  background: var(--bg-card);
  border: 1px solid var(--border-color);
  padding: 1rem;
}

.raw-log-box {
<<<<<<< HEAD
  font-family: 'IBM Plex Mono', 'Consolas', monospace;
=======
  font-family: 'JetBrains Mono', monospace;
>>>>>>> 65a8c534
  font-size: 0.8rem;
  color: var(--cyber-green);
  line-height: 1.5;
  white-space: pre-wrap;
  word-break: break-all;
  background: #0a0f14;
  padding: 1rem;
  border-left: 3px solid var(--cyber-green);
  margin: 0;
  max-height: 200px;
  overflow-y: auto;
}

<<<<<<< HEAD
/* EVENT DATA Section (Splunk-like) */
=======
/* EVENT DATA Section */
>>>>>>> 65a8c534
.detail-event-data,
.detail-syscheck {
  margin-top: 1rem;
  background: var(--bg-card);
  border: 1px solid var(--border-color);
  padding: 1rem;
}

.event-data-grid {
  display: grid;
  grid-template-columns: repeat(auto-fill, minmax(300px, 1fr));
  gap: 0.5rem;
}

.event-data-item {
  display: flex;
  align-items: flex-start;
  padding: 0.4rem 0.6rem;
  background: var(--bg-primary);
  border-left: 2px solid var(--cyber-blue);
  font-size: 0.8rem;
}

.event-data-key {
  color: var(--cyber-blue);
  font-weight: 600;
  min-width: 150px;
  margin-right: 0.5rem;
  flex-shrink: 0;
}

.event-data-value {
  color: var(--text-primary);
  word-break: break-all;
  flex: 1;
}

.event-data-value.monospace {
<<<<<<< HEAD
  font-family: 'IBM Plex Mono', 'Consolas', monospace;
=======
  font-family: 'JetBrains Mono', monospace;
>>>>>>> 65a8c534
  font-size: 0.75rem;
}

/* LOCATION Section */
.detail-location {
  margin-top: 1rem;
  background: var(--bg-card);
  border: 1px solid var(--border-color);
  padding: 1rem;
}

.location-box {
<<<<<<< HEAD
  font-family: 'IBM Plex Mono', 'Consolas', monospace;
=======
  font-family: 'JetBrains Mono', monospace;
>>>>>>> 65a8c534
  font-size: 0.8rem;
  color: var(--text-secondary);
  background: var(--bg-primary);
  padding: 0.5rem 0.75rem;
  border-left: 2px solid var(--cyber-purple);
}

@media (max-width: 1200px) {
  .detail-grid {
    grid-template-columns: 1fr;
  }
  .event-data-grid {
    grid-template-columns: 1fr;
  }
}

/* Scrollbar */
::-webkit-scrollbar {
  width: 6px;
  height: 6px;
}

::-webkit-scrollbar-track {
  background: var(--bg-primary);
}

::-webkit-scrollbar-thumb {
  background: var(--border-color);
}

::-webkit-scrollbar-thumb:hover {
  background: var(--cyber-green);
}

/* Responsive */
@media (max-width: 1200px) {
  .charts-grid {
    grid-template-columns: 1fr;
  }

  .heatmap-summary {
    grid-template-columns: repeat(2, 1fr);
  }

  .kpi-card.featured {
    grid-column: span 1;
  }
}

@media (max-width: 768px) {
  .header-content {
    flex-direction: column;
    text-align: center;
    gap: 1rem;
  }

  .header-status {
    align-items: center;
  }

  .filters-grid {
    grid-template-columns: 1fr;
  }

  .kpi-grid {
    grid-template-columns: repeat(2, 1fr);
  }

  .heatmap-summary {
    grid-template-columns: 1fr;
  }

  .input-group {
    flex-direction: column;
    align-items: stretch;
  }
<<<<<<< HEAD
=======
}

/* Pagination Styles */
.pagination-container {
  display: flex;
  justify-content: space-between;
  align-items: center;
  padding: 1rem 0;
  border-bottom: 1px solid var(--border-color);
  background: var(--bg-secondary);
  margin: 0 -1rem;
  padding-left: 1rem;
  padding-right: 1rem;
}

.pagination-info {
  display: flex;
  align-items: center;
  gap: 0.5rem;
}

.showing-text {
  font-family: 'JetBrains Mono', monospace;
  font-size: 0.75rem;
  color: var(--text-muted);
}

.pagination-controls {
  display: flex;
  align-items: center;
  gap: 0.25rem;
}

.page-btn {
  background: var(--bg-primary);
  border: 1px solid var(--border-color);
  color: var(--text-secondary);
  font-family: 'JetBrains Mono', monospace;
  font-size: 0.75rem;
  padding: 0.4rem 0.75rem;
  cursor: pointer;
  transition: all 0.2s;
  min-width: 2.5rem;
  text-align: center;
}

.page-btn:hover:not(:disabled):not(.active) {
  background: var(--bg-tertiary);
  border-color: var(--cyber-green);
  color: var(--cyber-green);
}

.page-btn.active {
  background: var(--cyber-green);
  border-color: var(--cyber-green);
  color: var(--bg-primary);
  font-weight: 600;
}

.page-btn:disabled {
  opacity: 0.4;
  cursor: not-allowed;
}

.page-ellipsis {
  font-family: 'JetBrains Mono', monospace;
  font-size: 0.75rem;
  color: var(--text-muted);
  padding: 0 0.5rem;
}

.page-size-selector {
  display: flex;
  align-items: center;
  gap: 0.5rem;
}

.page-size-label {
  font-family: 'JetBrains Mono', monospace;
  font-size: 0.7rem;
  color: var(--text-muted);
}

.page-size-select {
  background: var(--bg-primary);
  border: 1px solid var(--border-color);
  color: var(--text-primary);
  font-family: 'JetBrains Mono', monospace;
  font-size: 0.75rem;
  padding: 0.4rem 0.5rem;
  cursor: pointer;
  appearance: none;
  -webkit-appearance: none;
  -moz-appearance: none;
  min-width: 60px;
}

.page-size-select:focus {
  outline: none;
  border-color: var(--cyber-green);
}

.page-info {
  font-family: 'JetBrains Mono', monospace;
  font-size: 0.7rem;
  color: var(--text-muted);
  margin-left: 1rem;
}

@media (max-width: 768px) {
  .pagination-container {
    flex-direction: column;
    gap: 0.75rem;
  }

  .pagination-controls {
    order: -1;
  }
>>>>>>> 65a8c534
}
</style><|MERGE_RESOLUTION|>--- conflicted
+++ resolved
@@ -30,14 +30,11 @@
 const detectionEvents = ref([]);
 const expandedDetections = ref(new Set());
 
-<<<<<<< HEAD
-=======
 // Pagination for detection events
 const detectionCurrentPage = ref(1);
 const detectionPageSize = ref(10);
 const allDetectionEvents = ref([]); // 72시간 전체 이벤트 저장용
 
->>>>>>> 65a8c534
 const toggleDetectionDetail = (idx) => {
   if (expandedDetections.value.has(idx)) {
     expandedDetections.value.delete(idx);
@@ -67,18 +64,13 @@
     attack_step_id: ev.attack_step_id || ev.link_id || null,
     match_source: ev.match_source || ev.source || 'wazuh',
     opId: ev.opId || ev.operation_id || ev.op_id || null,
-<<<<<<< HEAD
     // Raw event data for Splunk-like detail view
-=======
->>>>>>> 65a8c534
     full_log: ev.full_log || '',
     raw_data: ev.raw_data || {},
     syscheck: ev.syscheck || {},
     location: ev.location || '',
     predecoder: ev.predecoder || {},
     decoder: ev.decoder || {},
-<<<<<<< HEAD
-=======
     // SUMMARY fields (API 응답: agent_ip, audit_command, audit_cwd, audit_type, audit_exe, srcip, dstip)
     agent_ip: ev.agent_ip || ev['agent.ip'] || null,
     audit_command: ev.audit_command || ev['data.audit.command'] || null,
@@ -87,7 +79,6 @@
     audit_exe: ev.audit_exe || ev['data.audit.exe'] || null,
     srcip: ev.srcip || ev['data.srcip'] || ev.src_ip || null,
     dstip: ev.dstip || ev['data.dstip'] || ev.dst_ip || null,
->>>>>>> 65a8c534
   }));
   console.log("[DEBUG] mappedEvents:", detectionEvents.value);
 };
@@ -296,17 +287,10 @@
 const refreshData = async () => {
   isLoading.value = true;
   try {
-<<<<<<< HEAD
-    await Promise.all([fetchAgents(), fetchDashboardSummary()]);
-    window.toast('Data refreshed successfully', true);
-  } catch (error) {
-    window.toast('Failed to refresh data', false);
-=======
     await Promise.all([fetchAgents(), fetchDashboardSummary(), fetchHeatMapData()]);
     window.toast && window.toast('Data refreshed successfully', true);
   } catch (error) {
     window.toast && window.toast('Failed to refresh data', false);
->>>>>>> 65a8c534
   } finally {
     isLoading.value = false;
   }
@@ -320,15 +304,9 @@
       operation_id: correlationOperationId.value
     });
     correlationResult.value = response.data;
-<<<<<<< HEAD
-    window.toast('Correlation analysis complete', true);
-  } catch (error) {
-    window.toast('Correlation analysis failed', false);
-=======
     window.toast && window.toast('Correlation analysis complete', true);
   } catch (error) {
     window.toast && window.toast('Correlation analysis failed', false);
->>>>>>> 65a8c534
     console.error('Correlation failed:', error);
   } finally {
     isCorrelating.value = false;
@@ -348,15 +326,11 @@
 };
 
 const filteredDetections = computed(() => {
-<<<<<<< HEAD
-  let detections = detectionEvents.value;
-=======
   // operation_id가 'all'이면 allDetectionEvents 사용, 아니면 기존 detectionEvents 사용
   let detections = filters.operation_id === 'all'
     ? allDetectionEvents.value
     : detectionEvents.value;
 
->>>>>>> 65a8c534
   if (selectedAgentHost.value) {
     detections = detections.filter(d => d.agent_name === selectedAgentHost.value);
   }
@@ -505,17 +479,13 @@
   return `${(coverage * 100).toFixed(1)}%`;
 };
 
-<<<<<<< HEAD
 // Flatten nested object for Splunk-like display
-=======
->>>>>>> 65a8c534
 const flattenEventData = (obj, prefix = '') => {
   const result = {};
   if (!obj || typeof obj !== 'object') return result;
 
   for (const [key, value] of Object.entries(obj)) {
     const fullKey = prefix ? `${prefix}.${key}` : key;
-<<<<<<< HEAD
 
     // Skip mitre field (already displayed separately)
     if (key === 'mitre') continue;
@@ -531,18 +501,6 @@
 };
 
 // Format event value for display
-=======
-    if (key === 'mitre') continue;
-    if (value && typeof value === 'object' && !Array.isArray(value)) {
-      Object.assign(result, flattenEventData(value, fullKey));
-    } else {
-      result[fullKey] = value;
-    }
-  }
-  return result;
-};
-
->>>>>>> 65a8c534
 const formatEventValue = (value) => {
   if (value === null || value === undefined) return 'N/A';
   if (Array.isArray(value)) {
@@ -559,10 +517,7 @@
   const filtered_detections = filteredDetections.value;
   const filtered_operations = filteredOperations.value;
 
-<<<<<<< HEAD
   // Calculate total attack steps from filtered operations
-=======
->>>>>>> 65a8c534
   let total_attack_steps = 0;
   const uniqueTechniques = new Set();
   const detectedTechniques = new Set();
@@ -570,10 +525,7 @@
 
   for (const op of filtered_operations) {
     for (const step of (op.attack_steps || [])) {
-<<<<<<< HEAD
       // Apply OS filter to attack steps
-=======
->>>>>>> 65a8c534
       if (filters.os_filter !== 'all') {
         const agentPlatform = op.agent_platforms?.[step.paw];
         if (!agentPlatform) continue;
@@ -593,33 +545,22 @@
     }
   }
 
-<<<<<<< HEAD
   // Calculate detected techniques from filtered detections
-=======
->>>>>>> 65a8c534
   for (const detection of filtered_detections) {
     if (detection.technique_id) {
       detectedTechniques.add(detection.technique_id);
     }
   }
 
-<<<<<<< HEAD
   // Calculate detection rate based on filtered data
-=======
->>>>>>> 65a8c534
   const detection_rate = total_attack_steps > 0
     ? Math.min(100, Math.round((filtered_detections.length / total_attack_steps) * 100))
     : 0;
 
-<<<<<<< HEAD
   // Calculate security score from detection rate
   const security_score = detection_rate;
 
   // Calculate security grade from score
-=======
-  const security_score = detection_rate;
-
->>>>>>> 65a8c534
   let security_grade = 'N/A';
   if (total_attack_steps > 0) {
     if (security_score >= 90) security_grade = 'A';
@@ -629,7 +570,6 @@
     else security_grade = 'F';
   }
 
-<<<<<<< HEAD
   // Calculate critical gaps (techniques simulated but not detected)
   const critical_gaps = uniqueTechniques.size - detectedTechniques.size;
 
@@ -641,14 +581,6 @@
   const matchedDetections = filtered_detections.filter(d => d.match_status === 'matched');
   if (matchedDetections.length > 0) {
     // Use backend MTTD if available, otherwise show 0
-=======
-  const critical_gaps = uniqueTechniques.size - detectedTechniques.size;
-  const tactic_coverage = uniqueTactics.size;
-
-  let mttd_minutes = 0;
-  const matchedDetections = filtered_detections.filter(d => d.match_status === 'matched');
-  if (matchedDetections.length > 0) {
->>>>>>> 65a8c534
     const kpi = dashboardData.kpi || {};
     mttd_minutes = kpi.mttd_minutes || 0;
   }
@@ -711,10 +643,7 @@
       tacticStats[tactic].detected += 1;
     }
   }
-<<<<<<< HEAD
   // Cap detected count at executed count per tactic to prevent chart distortion
-=======
->>>>>>> 65a8c534
   for (const tactic of Object.keys(tacticStats)) {
     if (tacticStats[tactic].detected > tacticStats[tactic].executed) {
       tacticStats[tactic].detected = tacticStats[tactic].executed;
@@ -822,14 +751,10 @@
 };
 
 const filteredTimeline = computed(() => {
-<<<<<<< HEAD
-  const timelineMap = {};
-=======
   // MITRE Technique ID 기준으로 그룹화
   const techniqueMap = {};
 
   // 1. 공격 스텝에서 technique_id 별 카운트
->>>>>>> 65a8c534
   for (const op of filteredOperations.value) {
     for (const step of (op.attack_steps || [])) {
       if (filters.os_filter !== 'all') {
@@ -841,27 +766,15 @@
           continue;
         }
       }
-<<<<<<< HEAD
-      if (step.timestamp) {
-        const bucket = step.timestamp.substring(0, 16);
-        if (!timelineMap[bucket]) {
-          timelineMap[bucket] = { time: bucket, attacks: 0, detections: 0 };
-        }
-        timelineMap[bucket].attacks += 1;
-=======
       const techId = step.technique_id || 'Unknown';
       if (!techniqueMap[techId]) {
         techniqueMap[techId] = { technique: techId, attacks: 0, detections: 0 };
->>>>>>> 65a8c534
       }
       techniqueMap[techId].attacks += 1;
     }
   }
-<<<<<<< HEAD
-=======
 
   // 2. 탐지 이벤트에서 technique_id 별 카운트
->>>>>>> 65a8c534
   filteredDetections.value.forEach(detection => {
     const techId = detection.technique_id || 'Unknown';
     if (!techniqueMap[techId]) {
@@ -869,13 +782,9 @@
     }
     techniqueMap[techId].detections += 1;
   });
-<<<<<<< HEAD
-  return Object.values(timelineMap).sort((a, b) => a.time.localeCompare(b.time));
-=======
 
   // technique_id로 정렬하여 반환
   return Object.values(techniqueMap).sort((a, b) => a.technique.localeCompare(b.technique));
->>>>>>> 65a8c534
 });
 
 const timelineChartData = computed(() => {
@@ -985,108 +894,6 @@
 
       <!-- Header Section -->
       <header class="dashboard-header">
-<<<<<<< HEAD
-      <div class="header-content">
-        <div class="logo-section">
-          <div class="logo-icon">
-            <svg viewBox="0 0 100 100" class="shield-icon">
-              <polygon points="50,5 95,25 95,55 50,95 5,55 5,25" fill="none" stroke="currentColor" stroke-width="3"/>
-              <polygon points="50,20 80,35 80,55 50,80 20,55 20,35" fill="currentColor" opacity="0.3"/>
-              <circle cx="50" cy="50" r="12" fill="none" stroke="currentColor" stroke-width="2"/>
-              <circle cx="50" cy="50" r="4" fill="currentColor"/>
-            </svg>
-          </div>
-          <div class="logo-text">
-            <h1 class="main-title">BASTION</h1>
-            <p class="subtitle-text">BREACH & ATTACK SIMULATION COMMAND CENTER</p>
-          </div>
-        </div>
-        <div class="header-status">
-          <div class="status-indicator online">
-            <span class="pulse-ring"></span>
-            <span class="status-dot"></span>
-            <span class="status-text">SYSTEM ONLINE</span>
-          </div>
-          <div class="timestamp">{{ new Date().toLocaleString('en-US') }}</div>
-        </div>
-      </div>
-      <div class="header-divider"></div>
-    </header>
-
-    <!-- Filters Section -->
-    <section class="filters-section">
-      <div class="section-header">
-        <span class="section-icon">[&gt;_]</span>
-        <h2 class="section-title">COMMAND FILTERS</h2>
-        <button class="refresh-btn" @click="refreshData" :disabled="isLoading">
-          <span class="btn-icon" :class="{ 'spinning': isLoading }">&#x21BB;</span>
-          <span class="btn-text">{{ isLoading ? 'SYNCING...' : 'REFRESH' }}</span>
-        </button>
-      </div>
-      <div class="filters-grid">
-        <div class="filter-item">
-          <label class="filter-label">SEARCH_QUERY</label>
-          <div class="input-wrapper">
-            <span class="input-prefix">&gt;</span>
-            <input type="text" v-model="filters.search" placeholder="agent://technique://description" class="cyber-input">
-          </div>
-        </div>
-        <div class="filter-item">
-          <label class="filter-label">OPERATION_ID</label>
-          <div class="select-wrapper">
-            <select v-model="filters.operation_id" class="cyber-select">
-              <option value="all">[ ALL_OPERATIONS ]</option>
-              <option v-for="op in allOperations" :key="op.id" :value="op.id">
-                {{ op.name }}
-              </option>
-            </select>
-          </div>
-        </div>
-        <div class="filter-item">
-          <label class="filter-label">TARGET_OS</label>
-          <div class="select-wrapper">
-            <select v-model="filters.os_filter" class="cyber-select">
-              <option value="all">[ ANY_PLATFORM ]</option>
-              <option value="Windows">WINDOWS</option>
-              <option value="Linux">LINUX</option>
-              <option value="macOS">DARWIN</option>
-            </select>
-          </div>
-        </div>
-      </div>
-    </section>
-
-    <!-- KPI Matrix -->
-    <section class="kpi-section">
-      <div class="section-header">
-        <span class="section-icon">[#]</span>
-        <h2 class="section-title">SECURITY POSTURE MATRIX</h2>
-      </div>
-      <div class="kpi-grid">
-        <!-- Security Score - Featured -->
-        <div class="kpi-card featured" :class="securityScoreColor">
-          <div class="kpi-glow"></div>
-          <div class="kpi-content">
-            <div class="kpi-header">
-              <span class="kpi-icon">
-                <svg viewBox="0 0 24 24" fill="currentColor">
-                  <path d="M12 1L3 5v6c0 5.55 3.84 10.74 9 12 5.16-1.26 9-6.45 9-12V5l-9-4zm0 10.99h7c-.53 4.12-3.28 7.79-7 8.94V12H5V6.3l7-3.11v8.8z"/>
-                </svg>
-              </span>
-              <span class="kpi-label">SECURITY_SCORE</span>
-            </div>
-            <div class="kpi-value-wrapper">
-              <span class="kpi-value large">{{ filteredKPI.security_score || 0 }}</span>
-              <span class="kpi-unit">/100</span>
-            </div>
-            <div class="kpi-grade">
-              <span class="grade-label">GRADE:</span>
-              <span class="grade-value">{{ filteredKPI.security_grade || 'N/A' }}</span>
-            </div>
-            <div class="progress-bar">
-              <div class="progress-fill" :style="{ width: (filteredKPI.security_score || 0) + '%' }"></div>
-              <div class="progress-glow"></div>
-=======
         <div class="header-content">
           <div class="logo-section">
             <div class="logo-icon">
@@ -1188,26 +995,9 @@
                 <div class="progress-fill" :style="{ width: (filteredKPI.security_score || 0) + '%' }"></div>
                 <div class="progress-glow"></div>
               </div>
->>>>>>> 65a8c534
             </div>
           </div>
 
-<<<<<<< HEAD
-        <!-- Detection Rate -->
-        <div class="kpi-card cyber-green">
-          <div class="kpi-content">
-            <div class="kpi-header">
-              <span class="kpi-icon">
-                <svg viewBox="0 0 24 24" fill="currentColor">
-                  <path d="M9 16.17L4.83 12l-1.42 1.41L9 19 21 7l-1.41-1.41z"/>
-                </svg>
-              </span>
-              <span class="kpi-label">DETECTION_RATE</span>
-            </div>
-            <div class="kpi-value-wrapper">
-              <span class="kpi-value">{{ filteredKPI.detection_rate || 0 }}</span>
-              <span class="kpi-unit">%</span>
-=======
           <!-- Detection Rate -->
           <div class="kpi-card cyber-green">
             <div class="kpi-content">
@@ -1223,26 +1013,9 @@
                 <span class="kpi-value">{{ filteredKPI.detection_rate || 0 }}</span>
                 <span class="kpi-unit">%</span>
               </div>
->>>>>>> 65a8c534
             </div>
           </div>
 
-<<<<<<< HEAD
-        <!-- MTTD -->
-        <div class="kpi-card cyber-blue">
-          <div class="kpi-content">
-            <div class="kpi-header">
-              <span class="kpi-icon">
-                <svg viewBox="0 0 24 24" fill="currentColor">
-                  <path d="M11.99 2C6.47 2 2 6.48 2 12s4.47 10 9.99 10C17.52 22 22 17.52 22 12S17.52 2 11.99 2zM12 20c-4.42 0-8-3.58-8-8s3.58-8 8-8 8 3.58 8 8-3.58 8-8 8zm.5-13H11v6l5.25 3.15.75-1.23-4.5-2.67z"/>
-                </svg>
-              </span>
-              <span class="kpi-label">MTTD</span>
-            </div>
-            <div class="kpi-value-wrapper">
-              <span class="kpi-value">{{ filteredKPI.mttd_minutes || 0 }}</span>
-              <span class="kpi-unit">min</span>
-=======
           <!-- MTTD -->
           <div class="kpi-card cyber-blue">
             <div class="kpi-content">
@@ -1258,25 +1031,9 @@
                 <span class="kpi-value">{{ filteredKPI.mttd_minutes || 0 }}</span>
                 <span class="kpi-unit">min</span>
               </div>
->>>>>>> 65a8c534
             </div>
           </div>
 
-<<<<<<< HEAD
-        <!-- Critical Gaps -->
-        <div class="kpi-card cyber-red">
-          <div class="kpi-content">
-            <div class="kpi-header">
-              <span class="kpi-icon">
-                <svg viewBox="0 0 24 24" fill="currentColor">
-                  <path d="M1 21h22L12 2 1 21zm12-3h-2v-2h2v2zm0-4h-2v-4h2v4z"/>
-                </svg>
-              </span>
-              <span class="kpi-label">CRITICAL_GAPS</span>
-            </div>
-            <div class="kpi-value-wrapper">
-              <span class="kpi-value">{{ filteredKPI.critical_gaps || 0 }}</span>
-=======
           <!-- Critical Gaps -->
           <div class="kpi-card cyber-red">
             <div class="kpi-content">
@@ -1291,26 +1048,9 @@
               <div class="kpi-value-wrapper">
                 <span class="kpi-value">{{ filteredKPI.critical_gaps || 0 }}</span>
               </div>
->>>>>>> 65a8c534
             </div>
           </div>
 
-<<<<<<< HEAD
-        <!-- Tactic Coverage -->
-        <div class="kpi-card cyber-purple">
-          <div class="kpi-content">
-            <div class="kpi-header">
-              <span class="kpi-icon">
-                <svg viewBox="0 0 24 24" fill="currentColor">
-                  <path d="M12 2C6.48 2 2 6.48 2 12s4.48 10 10 10 10-4.48 10-10S17.52 2 12 2zm-2 15l-5-5 1.41-1.41L10 14.17l7.59-7.59L19 8l-9 9z"/>
-                </svg>
-              </span>
-              <span class="kpi-label">TACTIC_COVERAGE</span>
-            </div>
-            <div class="kpi-value-wrapper">
-              <span class="kpi-value">{{ filteredKPI.tactic_coverage || 0 }}</span>
-              <span class="kpi-unit">/14</span>
-=======
           <!-- Tactic Coverage -->
           <div class="kpi-card cyber-purple">
             <div class="kpi-content">
@@ -1326,25 +1066,9 @@
                 <span class="kpi-value">{{ filteredKPI.tactic_coverage || 0 }}</span>
                 <span class="kpi-unit">/14</span>
               </div>
->>>>>>> 65a8c534
             </div>
           </div>
 
-<<<<<<< HEAD
-        <!-- Operations -->
-        <div class="kpi-card cyber-cyan">
-          <div class="kpi-content">
-            <div class="kpi-header">
-              <span class="kpi-icon">
-                <svg viewBox="0 0 24 24" fill="currentColor">
-                  <path d="M8 5v14l11-7z"/>
-                </svg>
-              </span>
-              <span class="kpi-label">OPERATIONS</span>
-            </div>
-            <div class="kpi-value-wrapper">
-              <span class="kpi-value">{{ filteredKPI.total_operations }}</span>
-=======
           <!-- Operations -->
           <div class="kpi-card cyber-cyan">
             <div class="kpi-content">
@@ -1359,25 +1083,9 @@
               <div class="kpi-value-wrapper">
                 <span class="kpi-value">{{ filteredKPI.total_operations }}</span>
               </div>
->>>>>>> 65a8c534
             </div>
           </div>
 
-<<<<<<< HEAD
-        <!-- Attack Steps -->
-        <div class="kpi-card cyber-orange">
-          <div class="kpi-content">
-            <div class="kpi-header">
-              <span class="kpi-icon">
-                <svg viewBox="0 0 24 24" fill="currentColor">
-                  <path d="M12 8c-2.21 0-4 1.79-4 4s1.79 4 4 4 4-1.79 4-4-1.79-4-4-4zm8.94 3c-.46-4.17-3.77-7.48-7.94-7.94V1h-2v2.06C6.83 3.52 3.52 6.83 3.06 11H1v2h2.06c.46 4.17 3.77 7.48 7.94 7.94V23h2v-2.06c4.17-.46 7.48-3.77 7.94-7.94H23v-2h-2.06zM12 19c-3.87 0-7-3.13-7-7s3.13-7 7-7 7 3.13 7 7-3.13 7-7 7z"/>
-                </svg>
-              </span>
-              <span class="kpi-label">ATTACK_STEPS</span>
-            </div>
-            <div class="kpi-value-wrapper">
-              <span class="kpi-value">{{ filteredKPI.total_attack_steps }}</span>
-=======
           <!-- Attack Steps -->
           <div class="kpi-card cyber-orange">
             <div class="kpi-content">
@@ -1392,51 +1100,9 @@
               <div class="kpi-value-wrapper">
                 <span class="kpi-value">{{ filteredKPI.total_attack_steps }}</span>
               </div>
->>>>>>> 65a8c534
             </div>
           </div>
 
-<<<<<<< HEAD
-        <!-- Detections -->
-        <div class="kpi-card cyber-pink">
-          <div class="kpi-content">
-            <div class="kpi-header">
-              <span class="kpi-icon">
-                <svg viewBox="0 0 24 24" fill="currentColor">
-                  <path d="M12 22c1.1 0 2-.9 2-2h-4c0 1.1.89 2 2 2zm6-6v-5c0-3.07-1.64-5.64-4.5-6.32V4c0-.83-.67-1.5-1.5-1.5s-1.5.67-1.5 1.5v.68C7.63 5.36 6 7.92 6 11v5l-2 2v1h16v-1l-2-2z"/>
-                </svg>
-              </span>
-              <span class="kpi-label">DETECTIONS</span>
-            </div>
-            <div class="kpi-value-wrapper">
-              <span class="kpi-value">{{ filteredKPI.total_detections }}</span>
-            </div>
-          </div>
-        </div>
-      </div>
-    </section>
-
-    <!-- Charts Section -->
-    <section class="charts-section">
-      <div class="charts-grid">
-        <!-- Tactic Coverage Chart -->
-        <div class="chart-panel">
-          <div class="panel-header">
-            <span class="panel-icon">[/\]</span>
-            <h3 class="panel-title">TACTIC_COVERAGE_ANALYSIS</h3>
-          </div>
-          <div class="chart-container">
-            <Bar v-if="tacticChartData.labels.length > 0" :data="tacticChartData" :options="tacticChartOptions" />
-            <div v-else class="no-data">
-              <span class="no-data-icon">[ ]</span>
-              <span class="no-data-text">NO_DATA_AVAILABLE</span>
-            </div>
-          </div>
-          <div class="chart-legend">
-            <span class="legend-item"><span class="legend-color red"></span>GAP (0%)</span>
-            <span class="legend-item"><span class="legend-color yellow"></span>PARTIAL (1-79%)</span>
-            <span class="legend-item"><span class="legend-color green"></span>COVERED (80%+)</span>
-=======
           <!-- Detections -->
           <div class="kpi-card cyber-pink">
             <div class="kpi-content">
@@ -1477,22 +1143,8 @@
               <span class="legend-item"><span class="legend-color yellow"></span>PARTIAL (1-79%)</span>
               <span class="legend-item"><span class="legend-color green"></span>COVERED (80%+)</span>
             </div>
->>>>>>> 65a8c534
           </div>
 
-<<<<<<< HEAD
-        <!-- Timeline Chart -->
-        <div class="chart-panel">
-          <div class="panel-header">
-            <span class="panel-icon">[~]</span>
-            <h3 class="panel-title">ATTACK_VS_DETECTION_TIMELINE</h3>
-          </div>
-          <div class="chart-container">
-            <Line v-if="timelineChartData.labels.length > 0" :data="timelineChartData" :options="timelineChartOptions" />
-            <div v-else class="no-data">
-              <span class="no-data-icon">[ ]</span>
-              <span class="no-data-text">NO_TIMELINE_DATA</span>
-=======
           <!-- Timeline Chart -->
           <div class="chart-panel">
             <div class="panel-header">
@@ -1505,33 +1157,9 @@
                 <span class="no-data-icon">[ ]</span>
                 <span class="no-data-text">NO_TIMELINE_DATA</span>
               </div>
->>>>>>> 65a8c534
             </div>
           </div>
 
-<<<<<<< HEAD
-        <!-- Operations Panel -->
-        <div class="chart-panel operations-panel">
-          <div class="panel-header">
-            <span class="panel-icon">[&gt;]</span>
-            <h3 class="panel-title">ACTIVE_OPERATIONS</h3>
-          </div>
-          <div class="operations-list">
-            <div v-if="filteredOperations.length === 0" class="no-data">
-              <span class="no-data-text">NO_OPERATIONS_FOUND</span>
-            </div>
-            <div v-else v-for="op in filteredOperations" :key="op.id" class="operation-card">
-              <div class="op-header">
-                <span class="op-name">{{ op.name }}</span>
-                <span class="op-status" :class="op.state">{{ op.state?.toUpperCase() }}</span>
-              </div>
-              <div class="op-id">ID: {{ op.id }}</div>
-              <div class="op-time">{{ formatTimestamp(op.started) }}</div>
-              <div class="op-tags">
-                <span class="op-tag agents">{{ op.agent_count }} AGENTS</span>
-                <span class="op-tag steps">{{ op.attack_steps?.length || 0 }} STEPS</span>
-                <span class="op-tag techniques">{{ op.techniques?.length || 0 }} TECHNIQUES</span>
-=======
           <!-- Operations Panel -->
           <div class="chart-panel operations-panel">
             <div class="panel-header">
@@ -1554,32 +1182,10 @@
                   <span class="op-tag steps">{{ op.attack_steps?.length || 0 }} STEPS</span>
                   <span class="op-tag techniques">{{ op.techniques?.length || 0 }} TECHNIQUES</span>
                 </div>
->>>>>>> 65a8c534
               </div>
             </div>
           </div>
         </div>
-<<<<<<< HEAD
-      </div>
-    </section>
-
-    <!-- MITRE ATT&CK Heat Map -->
-    <section class="heatmap-section">
-      <div class="section-header">
-        <span class="section-icon">[*]</span>
-        <h2 class="section-title">MITRE ATT&CK TECHNIQUE COVERAGE</h2>
-      </div>
-
-      <!-- Summary Cards -->
-      <div class="heatmap-summary">
-        <div class="summary-card">
-          <span class="summary-label">TOTAL_TECHNIQUES</span>
-          <span class="summary-value">{{ heatMapData.summary.total_techniques }}</span>
-        </div>
-        <div class="summary-card blue">
-          <span class="summary-label">SIMULATED</span>
-          <span class="summary-value">{{ heatMapData.summary.total_simulated }}</span>
-=======
       </section>
 
       <!-- MITRE ATT&CK Heat Map -->
@@ -1607,7 +1213,6 @@
             <span class="summary-label">DETECTION_RATE</span>
             <span class="summary-value">{{ Math.min(heatMapData.summary.overall_detection_rate || 0, 100) }}%</span>
           </div>
->>>>>>> 65a8c534
         </div>
         <div class="summary-card green">
           <span class="summary-label">DETECTED</span>
@@ -1619,352 +1224,6 @@
         </div>
       </div>
 
-<<<<<<< HEAD
-      <!-- Techniques Table -->
-      <div class="table-container">
-        <table class="cyber-table">
-          <thead>
-            <tr>
-              <th>STATUS</th>
-              <th>TECHNIQUE_ID</th>
-              <th>NAME</th>
-              <th>TACTIC</th>
-              <th>SIMULATED</th>
-              <th>DETECTED</th>
-              <th>RATE</th>
-            </tr>
-          </thead>
-          <tbody>
-            <tr v-if="heatMapData.techniques.length === 0">
-              <td colspan="7" class="no-data-row">NO_TECHNIQUE_DATA_AVAILABLE</td>
-            </tr>
-            <tr v-for="tech in heatMapData.techniques" :key="tech.id" :class="{ 'gap-row': tech.status === 'gap' }">
-              <td>
-                <span class="status-badge" :class="tech.status">
-                  {{ tech.status === 'gap' ? 'GAP' : tech.status === 'partial' ? 'PARTIAL' : tech.status === 'complete' ? 'OK' : '-' }}
-                </span>
-              </td>
-              <td class="technique-id">{{ tech.id }}</td>
-              <td class="technique-name">{{ tech.name }}</td>
-              <td><span class="tactic-badge">{{ tech.tactic }}</span></td>
-              <td class="numeric">{{ tech.simulated }}</td>
-              <td class="numeric" :class="{ 'zero': tech.detected === 0 }">{{ tech.detected }}</td>
-              <td>
-                <div class="rate-cell">
-                  <div class="mini-progress">
-                    <div class="mini-progress-fill" :class="tech.status" :style="{ width: Math.min(tech.detection_rate, 100) + '%' }"></div>
-                  </div>
-                  <span class="rate-value">{{ Math.min(tech.detection_rate, 100) }}%</span>
-                </div>
-              </td>
-            </tr>
-          </tbody>
-        </table>
-      </div>
-    </section>
-
-    <!-- Agents Section -->
-    <section class="agents-section">
-      <div class="section-header">
-        <span class="section-icon">[@]</span>
-        <h2 class="section-title">CONNECTED_AGENTS</h2>
-      </div>
-      <div class="table-container">
-        <table class="cyber-table">
-          <thead>
-            <tr>
-              <th>AGENT_ID</th>
-              <th>HOSTNAME</th>
-              <th>PLATFORM</th>
-              <th>ATTACK_STEPS</th>
-              <th>DETECTIONS</th>
-              <th>COVERAGE</th>
-              <th>LAST_SEEN</th>
-            </tr>
-          </thead>
-          <tbody>
-            <tr v-if="sortedAgents.length === 0">
-              <td colspan="7" class="no-data-row">NO_AGENTS_CONNECTED</td>
-            </tr>
-            <tr v-for="agent in sortedAgents.slice(0, 20)" :key="agent.paw">
-              <td class="agent-cell">
-                <span class="agent-status" :class="{ online: agent.alive, offline: !agent.alive }"></span>
-                <span class="agent-paw">{{ agent.paw }}</span>
-              </td>
-              <td class="hostname">{{ agent.host }}</td>
-              <td><span class="platform-badge" :class="agent.platform?.toLowerCase()">{{ agent.platform }}</span></td>
-              <td class="numeric">{{ agent.attack_steps_count || 0 }}</td>
-              <td class="numeric">{{ agent.detections_count || 0 }}</td>
-              <td class="coverage-cell">
-                <span :class="(agent.attack_steps_count > 0 && agent.detections_count > 0) ? 'good' : 'zero'">
-                  {{ agent.attack_steps_count > 0 ? Math.min(100, Math.round((agent.detections_count / agent.attack_steps_count) * 100)) + '%' : '0%' }}
-                </span>
-              </td>
-              <td class="timestamp-cell">{{ formatTimestamp(agent.last_seen) }}</td>
-            </tr>
-          </tbody>
-        </table>
-      </div>
-    </section>
-
-    <!-- Detections Section -->
-    <section class="detections-section">
-      <div class="section-header">
-        <span class="section-icon">[!]</span>
-        <h2 class="section-title">DETECTION_EVENTS</h2>
-        <span class="events-count">{{ filteredDetections.length }} EVENTS</span>
-        <span v-if="selectedAgentHost" class="filter-badge">
-          FILTER: {{ selectedAgentHost }}
-          <button class="clear-filter" @click="clearAgentFilter">X</button>
-        </span>
-      </div>
-      <div class="table-container detections-table">
-        <table class="cyber-table expandable-table">
-          <thead>
-            <tr>
-              <th class="expand-col"></th>
-              <th>TIMESTAMP</th>
-              <th>AGENT</th>
-              <th>RULE_ID</th>
-              <th>LEVEL</th>
-              <th>TECHNIQUE</th>
-              <th>MATCH_STATUS</th>
-              <th>DESCRIPTION</th>
-            </tr>
-          </thead>
-          <tbody>
-            <tr v-if="filteredDetections.length === 0">
-              <td colspan="8" class="no-data-row">NO_DETECTION_EVENTS</td>
-            </tr>
-            <template v-for="(event, idx) in filteredDetections.slice(0, 400)" :key="idx">
-              <tr
-                :class="{
-                  'matched-row': event.match_status === 'matched',
-                  'partial-row': event.match_status === 'partial',
-                  'expandable-row': true,
-                  'expanded': isDetectionExpanded(idx)
-                }"
-                @click="toggleDetectionDetail(idx)"
-              >
-                <td class="expand-toggle">
-                  <span class="expand-icon" :class="{ 'rotated': isDetectionExpanded(idx) }">&#9654;</span>
-                </td>
-                <td class="timestamp-cell">{{ formatTimestamp(event.timestamp) }}</td>
-                <td class="agent-name">{{ event.agent_name || '-' }}</td>
-                <td class="rule-id">{{ event.rule_id }}</td>
-                <td>
-                  <span class="level-badge" :class="getLevelClass(event.rule_level)">{{ event.rule_level }}</span>
-                </td>
-                <td>
-                  <span v-if="event.technique_id" class="technique-badge">{{ event.technique_id }}</span>
-                  <span v-else class="na">-</span>
-                </td>
-                <td>
-                  <span class="match-badge" :class="event.match_status">
-                    {{ event.match_status === 'matched' ? 'MATCHED' : event.match_status === 'partial' ? 'PARTIAL' : 'UNMATCHED' }}
-                  </span>
-                </td>
-                <td class="description-cell">{{ event.description }}</td>
-              </tr>
-              <!-- Expanded Detail Row -->
-              <tr v-if="isDetectionExpanded(idx)" class="detail-row" :class="{ 'matched-row': event.match_status === 'matched', 'partial-row': event.match_status === 'partial' }">
-                <td colspan="8">
-                  <div class="detection-detail-panel">
-                    <div class="detail-header">
-                      <span class="detail-title">[+] EVENT DETAILS</span>
-                      <span class="detail-id">IDX: {{ idx }}</span>
-                    </div>
-                    <div class="detail-grid">
-                      <div class="detail-section">
-                        <h4 class="detail-section-title">TIME & SOURCE</h4>
-                        <div class="detail-item">
-                          <span class="detail-label">FULL_TIMESTAMP:</span>
-                          <span class="detail-value monospace">{{ event.timestamp || 'N/A' }}</span>
-                        </div>
-                        <div class="detail-item">
-                          <span class="detail-label">AGENT_ID:</span>
-                          <span class="detail-value">{{ event.agent_id || 'N/A' }}</span>
-                        </div>
-                        <div class="detail-item">
-                          <span class="detail-label">AGENT_NAME:</span>
-                          <span class="detail-value">{{ event.agent_name || 'N/A' }}</span>
-                        </div>
-                        <div class="detail-item">
-                          <span class="detail-label">AGENT_OS:</span>
-                          <span class="detail-value">{{ event.agent_os || 'N/A' }}</span>
-                        </div>
-                        <div class="detail-item">
-                          <span class="detail-label">SOURCE:</span>
-                          <span class="detail-value">{{ event.match_source || 'wazuh' }}</span>
-                        </div>
-                      </div>
-                      <div class="detail-section">
-                        <h4 class="detail-section-title">DETECTION INFO</h4>
-                        <div class="detail-item">
-                          <span class="detail-label">RULE_ID:</span>
-                          <span class="detail-value highlight-blue">{{ event.rule_id }}</span>
-                        </div>
-                        <div class="detail-item">
-                          <span class="detail-label">RULE_LEVEL:</span>
-                          <span class="detail-value">
-                            <span class="level-badge" :class="getLevelClass(event.rule_level)">{{ event.rule_level }}</span>
-                          </span>
-                        </div>
-                        <div class="detail-item">
-                          <span class="detail-label">MITRE_TECHNIQUE:</span>
-                          <span class="detail-value">
-                            <span v-if="event.technique_id" class="technique-badge">{{ event.technique_id }}</span>
-                            <span v-else class="na">N/A</span>
-                          </span>
-                        </div>
-                        <div class="detail-item">
-                          <span class="detail-label">TACTIC:</span>
-                          <span class="detail-value">
-                            <span v-if="event.tactic" class="tactic-badge">{{ event.tactic }}</span>
-                            <span v-else class="na">N/A</span>
-                          </span>
-                        </div>
-                      </div>
-                      <div class="detail-section">
-                        <h4 class="detail-section-title">CORRELATION</h4>
-                        <div class="detail-item">
-                          <span class="detail-label">MATCH_STATUS:</span>
-                          <span class="detail-value">
-                            <span class="match-badge large" :class="event.match_status">
-                              {{ event.match_status === 'matched' ? 'MATCHED' : event.match_status === 'partial' ? 'PARTIAL' : 'UNMATCHED' }}
-                            </span>
-                          </span>
-                        </div>
-                        <div class="detail-item">
-                          <span class="detail-label">ATTACK_STEP_ID:</span>
-                          <span class="detail-value monospace">{{ event.attack_step_id || 'N/A' }}</span>
-                        </div>
-                        <div class="detail-item">
-                          <span class="detail-label">OPERATION:</span>
-                          <span class="detail-value monospace">{{ event.opId || 'N/A' }}</span>
-                        </div>
-                      </div>
-                    </div>
-                    <div class="detail-description">
-                      <h4 class="detail-section-title">FULL DESCRIPTION</h4>
-                      <div class="description-box">{{ event.description || 'No description available' }}</div>
-                    </div>
-
-                    <!-- RAW LOG Section -->
-                    <div class="detail-raw-log" v-if="event.full_log">
-                      <h4 class="detail-section-title">RAW LOG</h4>
-                      <pre class="raw-log-box">{{ event.full_log }}</pre>
-                    </div>
-
-                    <!-- EVENT DATA Section (Splunk-like key-value pairs) -->
-                    <div class="detail-event-data" v-if="event.raw_data && Object.keys(event.raw_data).length > 0">
-                      <h4 class="detail-section-title">EVENT DATA</h4>
-                      <div class="event-data-grid">
-                        <template v-for="(value, key) in flattenEventData(event.raw_data)" :key="key">
-                          <div class="event-data-item">
-                            <span class="event-data-key">{{ key }}:</span>
-                            <span class="event-data-value">{{ formatEventValue(value) }}</span>
-                          </div>
-                        </template>
-                      </div>
-                    </div>
-
-                    <!-- SYSCHECK Section (File Integrity Monitoring) -->
-                    <div class="detail-syscheck" v-if="event.syscheck && Object.keys(event.syscheck).length > 0">
-                      <h4 class="detail-section-title">FILE INTEGRITY MONITORING</h4>
-                      <div class="event-data-grid">
-                        <div class="event-data-item" v-if="event.syscheck.path">
-                          <span class="event-data-key">path:</span>
-                          <span class="event-data-value monospace">{{ event.syscheck.path }}</span>
-                        </div>
-                        <div class="event-data-item" v-if="event.syscheck.event">
-                          <span class="event-data-key">event:</span>
-                          <span class="event-data-value">{{ event.syscheck.event }}</span>
-                        </div>
-                        <div class="event-data-item" v-if="event.syscheck.mode">
-                          <span class="event-data-key">mode:</span>
-                          <span class="event-data-value">{{ event.syscheck.mode }}</span>
-                        </div>
-                        <div class="event-data-item" v-if="event.syscheck.size_after">
-                          <span class="event-data-key">size:</span>
-                          <span class="event-data-value">{{ event.syscheck.size_after }}</span>
-                        </div>
-                        <div class="event-data-item" v-if="event.syscheck.md5_after">
-                          <span class="event-data-key">md5:</span>
-                          <span class="event-data-value monospace">{{ event.syscheck.md5_after }}</span>
-                        </div>
-                        <div class="event-data-item" v-if="event.syscheck.sha1_after">
-                          <span class="event-data-key">sha1:</span>
-                          <span class="event-data-value monospace">{{ event.syscheck.sha1_after }}</span>
-                        </div>
-                      </div>
-                    </div>
-
-                    <!-- LOCATION Section -->
-                    <div class="detail-location" v-if="event.location">
-                      <h4 class="detail-section-title">LOG SOURCE</h4>
-                      <div class="location-box monospace">{{ event.location }}</div>
-                    </div>
-                  </div>
-                </td>
-              </tr>
-            </template>
-          </tbody>
-        </table>
-      </div>
-    </section>
-
-    <!-- Correlation Section -->
-    <section class="correlation-section">
-      <div class="section-header">
-        <span class="section-icon">[&amp;]</span>
-        <h2 class="section-title">OPERATION_CORRELATION_ANALYSIS</h2>
-      </div>
-      <div class="correlation-form">
-        <div class="input-group">
-          <span class="input-label">OPERATION_ID &gt;</span>
-          <input type="text" v-model="correlationOperationId" placeholder="Enter Caldera Operation ID" class="cyber-input large">
-          <button class="analyze-btn" @click="correlateOperation" :disabled="!correlationOperationId || isCorrelating">
-            <span v-if="isCorrelating" class="btn-spinner"></span>
-            <span v-else>[ANALYZE]</span>
-          </button>
-        </div>
-        <div v-if="correlationResult" class="correlation-result">
-          <div class="result-header">ANALYSIS_COMPLETE</div>
-          <div class="result-content">
-            <div class="result-item">
-              <span class="result-label">OPERATION:</span>
-              <span class="result-value">{{ correlationResult.operation_name }}</span>
-            </div>
-            <div class="result-item">
-              <span class="result-label">DETECTION_RATE:</span>
-              <span class="result-value highlight">{{ formatCoverage(correlationResult.correlation.detection_rate) }}</span>
-            </div>
-          </div>
-        </div>
-      </div>
-    </section>
-
-    <!-- Discover (UI 프리뷰) -->
-    <section class="discover-section">
-      <div class="section-header">
-        <span class="section-icon">[D]</span>
-        <h2 class="section-title">DISCOVER (UI PREVIEW)</h2>
-      </div>
-      <div class="discover-wrapper">
-        <DiscoverPanel />
-      </div>
-    </section>
-
-    <!-- Footer -->
-    <footer class="dashboard-footer">
-      <div class="footer-content">
-        <span class="footer-text">BASTION v1.0 // CALDERA-WAZUH INTEGRATION</span>
-        <span class="footer-divider">|</span>
-        <span class="footer-text">AUTO-REFRESH: 30s</span>
-      </div>
-    </footer>
-=======
         <!-- Techniques Table -->
         <div class="table-container">
           <table class="cyber-table">
@@ -2359,7 +1618,6 @@
           <span class="footer-text">AUTO-REFRESH: 30s</span>
         </div>
       </footer>
->>>>>>> 65a8c534
     </div>
   </div>
 </template>
@@ -2383,7 +1641,6 @@
   margin: 0;
   padding: 0 1.5rem 1rem 1.5rem;
   font-weight: 400;
-<<<<<<< HEAD
 }
 
 .caldera-plugin-divider {
@@ -2430,53 +1687,6 @@
 
 /* Scanline Overlay */
 .scanline-overlay {
-=======
-}
-
-.caldera-plugin-divider {
-  border: none;
-  height: 3px;
-  background: linear-gradient(90deg, #7c3aed, #8b5cf6);
-  margin: 0;
-}
-
-/* CSS Variables */
-.bastion-cyber-dashboard {
-  --bg-primary: #0a0e12;
-  --bg-secondary: #0f1419;
-  --bg-tertiary: #151c24;
-  --bg-card: #1a222d;
-  --border-color: #2a3a4a;
-  --text-primary: #e0e6ed;
-  --text-secondary: #8899aa;
-  --text-muted: #5a6a7a;
-  --cyber-green: #00ff88;
-  --cyber-green-dim: rgba(0, 255, 136, 0.15);
-  --cyber-blue: #00d4ff;
-  --cyber-red: #ff3366;
-  --cyber-yellow: #ffcc00;
-  --cyber-orange: #ff9500;
-  --cyber-purple: #a855f7;
-  --cyber-pink: #ec4899;
-  --cyber-cyan: #06b6d4;
-  --glow-green: 0 0 20px rgba(0, 255, 136, 0.4);
-  --glow-blue: 0 0 20px rgba(0, 212, 255, 0.4);
-  --glow-red: 0 0 20px rgba(255, 51, 102, 0.4);
-}
-
-/* Base Styles */
-.bastion-cyber-dashboard {
-  position: relative;
-  min-height: 100vh;
-  background: var(--bg-primary);
-  color: var(--text-primary);
-  font-family: 'IBM Plex Sans', -apple-system, sans-serif;
-  padding: 0;
-  overflow-x: hidden;
-}
-
-/* Scanline Overlay */
-.scanline-overlay {
   position: fixed;
   top: 0;
   left: 0;
@@ -2495,26 +1705,6 @@
 
 /* Grid Background */
 .grid-background {
->>>>>>> 65a8c534
-  position: fixed;
-  top: 0;
-  left: 0;
-  width: 100%;
-  height: 100%;
-<<<<<<< HEAD
-  background: repeating-linear-gradient(
-    0deg,
-    transparent,
-    transparent 2px,
-    rgba(0, 0, 0, 0.03) 2px,
-    rgba(0, 0, 0, 0.03) 4px
-  );
-  pointer-events: none;
-  z-index: 1000;
-}
-
-/* Grid Background */
-.grid-background {
   position: fixed;
   top: 0;
   left: 0;
@@ -2564,52 +1754,6 @@
   50% { filter: drop-shadow(0 0 25px rgba(0, 255, 136, 0.8)); }
 }
 
-=======
-  background-image:
-    linear-gradient(rgba(0, 255, 136, 0.03) 1px, transparent 1px),
-    linear-gradient(90deg, rgba(0, 255, 136, 0.03) 1px, transparent 1px);
-  background-size: 50px 50px;
-  pointer-events: none;
-  z-index: 0;
-}
-
-/* Header */
-.dashboard-header {
-  position: relative;
-  z-index: 10;
-  padding: 1.5rem 2rem;
-  background: linear-gradient(180deg, var(--bg-secondary) 0%, transparent 100%);
-  border-bottom: 1px solid var(--border-color);
-}
-
-.header-content {
-  display: flex;
-  justify-content: space-between;
-  align-items: center;
-  max-width: 1800px;
-  margin: 0 auto;
-}
-
-.logo-section {
-  display: flex;
-  align-items: center;
-  gap: 1rem;
-}
-
-.logo-icon {
-  width: 60px;
-  height: 60px;
-  color: var(--cyber-green);
-  filter: drop-shadow(var(--glow-green));
-  animation: pulse-glow 2s ease-in-out infinite;
-}
-
-@keyframes pulse-glow {
-  0%, 100% { filter: drop-shadow(0 0 10px rgba(0, 255, 136, 0.4)); }
-  50% { filter: drop-shadow(0 0 25px rgba(0, 255, 136, 0.8)); }
-}
-
->>>>>>> 65a8c534
 .shield-icon {
   width: 100%;
   height: 100%;
@@ -2751,7 +1895,6 @@
 .refresh-btn:hover:not(:disabled) {
   background: var(--cyber-green-dim);
   box-shadow: var(--glow-green);
-<<<<<<< HEAD
 }
 
 .refresh-btn:disabled {
@@ -2829,85 +1972,6 @@
   position: relative;
 }
 
-=======
-}
-
-.refresh-btn:disabled {
-  opacity: 0.5;
-  cursor: not-allowed;
-}
-
-.btn-icon {
-  font-size: 1rem;
-}
-
-.btn-icon.spinning {
-  animation: spin 1s linear infinite;
-}
-
-@keyframes spin {
-  from { transform: rotate(0deg); }
-  to { transform: rotate(360deg); }
-}
-
-.filters-grid {
-  display: grid;
-  grid-template-columns: repeat(auto-fit, minmax(250px, 1fr));
-  gap: 1rem;
-}
-
-.filter-item {
-  display: flex;
-  flex-direction: column;
-  gap: 0.5rem;
-}
-
-.filter-label {
-  font-family: 'JetBrains Mono', monospace;
-  font-size: 0.7rem;
-  color: var(--text-muted);
-  letter-spacing: 0.05em;
-}
-
-.input-wrapper {
-  display: flex;
-  align-items: center;
-  background: var(--bg-primary);
-  border: 1px solid var(--border-color);
-  padding: 0 0.75rem;
-}
-
-.input-wrapper:focus-within {
-  border-color: var(--cyber-green);
-  box-shadow: 0 0 10px rgba(0, 255, 136, 0.2);
-}
-
-.input-prefix {
-  font-family: 'JetBrains Mono', monospace;
-  color: var(--cyber-green);
-  margin-right: 0.5rem;
-}
-
-.cyber-input {
-  flex: 1;
-  background: transparent;
-  border: none;
-  color: var(--text-primary);
-  font-family: 'JetBrains Mono', monospace;
-  font-size: 0.85rem;
-  padding: 0.75rem 0;
-  outline: none;
-}
-
-.cyber-input::placeholder {
-  color: var(--text-muted);
-}
-
-.select-wrapper {
-  position: relative;
-}
-
->>>>>>> 65a8c534
 .cyber-select {
   width: 100%;
   background: var(--bg-primary);
@@ -3083,7 +2147,6 @@
 @keyframes progress-sweep {
   0% { transform: translateX(-100%); }
   100% { transform: translateX(100%); }
-<<<<<<< HEAD
 }
 
 /* Charts Section */
@@ -3402,326 +2465,6 @@
   color: var(--text-primary);
 }
 
-=======
-}
-
-/* Charts Section */
-.charts-section {
-  padding-top: 0.5rem;
-}
-
-.charts-grid {
-  display: grid;
-  grid-template-columns: repeat(3, 1fr);
-  gap: 1rem;
-}
-
-.chart-panel {
-  background: var(--bg-card);
-  border: 1px solid var(--border-color);
-  padding: 1.25rem;
-}
-
-.panel-header {
-  display: flex;
-  align-items: center;
-  gap: 0.5rem;
-  margin-bottom: 1rem;
-  padding-bottom: 0.75rem;
-  border-bottom: 1px solid var(--border-color);
-}
-
-.panel-icon {
-  font-family: 'JetBrains Mono', monospace;
-  color: var(--cyber-green);
-  font-size: 0.9rem;
-}
-
-.panel-title {
-  font-family: 'JetBrains Mono', monospace;
-  font-size: 0.75rem;
-  font-weight: 600;
-  color: var(--text-secondary);
-  letter-spacing: 0.05em;
-  margin: 0;
-}
-
-.chart-container {
-  height: 280px;
-}
-
-.chart-legend {
-  display: flex;
-  justify-content: center;
-  gap: 1.5rem;
-  margin-top: 1rem;
-  padding-top: 0.75rem;
-  border-top: 1px solid var(--border-color);
-}
-
-.legend-item {
-  display: flex;
-  align-items: center;
-  gap: 0.5rem;
-  font-family: 'JetBrains Mono', monospace;
-  font-size: 0.65rem;
-  color: var(--text-muted);
-}
-
-.legend-color {
-  width: 12px;
-  height: 12px;
-}
-
-.legend-color.red { background: var(--cyber-red); }
-.legend-color.yellow { background: var(--cyber-yellow); }
-.legend-color.green { background: var(--cyber-green); }
-
-.no-data {
-  display: flex;
-  flex-direction: column;
-  align-items: center;
-  justify-content: center;
-  height: 100%;
-  color: var(--text-muted);
-}
-
-.no-data-icon {
-  font-family: 'JetBrains Mono', monospace;
-  font-size: 2rem;
-  margin-bottom: 0.5rem;
-}
-
-.no-data-text {
-  font-family: 'JetBrains Mono', monospace;
-  font-size: 0.75rem;
-}
-
-/* Operations Panel */
-.operations-panel .chart-container {
-  overflow-y: auto;
-}
-
-.operations-list {
-  display: flex;
-  flex-direction: column;
-  gap: 0.75rem;
-  max-height: 280px;
-  overflow-y: auto;
-}
-
-.operation-card {
-  background: var(--bg-tertiary);
-  border: 1px solid var(--border-color);
-  border-left: 3px solid var(--cyber-blue);
-  padding: 1rem;
-  transition: all 0.2s;
-}
-
-.operation-card:hover {
-  border-left-color: var(--cyber-green);
-  background: var(--bg-secondary);
-}
-
-.op-header {
-  display: flex;
-  justify-content: space-between;
-  align-items: center;
-  margin-bottom: 0.5rem;
-}
-
-.op-name {
-  font-family: 'IBM Plex Sans', sans-serif;
-  font-weight: 600;
-  color: var(--text-primary);
-  font-size: 0.9rem;
-}
-
-.op-status {
-  font-family: 'JetBrains Mono', monospace;
-  font-size: 0.65rem;
-  padding: 0.25rem 0.5rem;
-  border: 1px solid;
-}
-
-.op-status.running {
-  color: var(--cyber-yellow);
-  border-color: var(--cyber-yellow);
-}
-
-.op-status.finished {
-  color: var(--cyber-green);
-  border-color: var(--cyber-green);
-}
-
-.op-id {
-  font-family: 'JetBrains Mono', monospace;
-  font-size: 0.65rem;
-  color: var(--text-muted);
-  margin-bottom: 0.25rem;
-  white-space: nowrap;
-  overflow: hidden;
-  text-overflow: ellipsis;
-}
-
-.op-time {
-  font-family: 'JetBrains Mono', monospace;
-  font-size: 0.7rem;
-  color: var(--text-secondary);
-  margin-bottom: 0.75rem;
-}
-
-.op-tags {
-  display: flex;
-  gap: 0.5rem;
-  flex-wrap: wrap;
-}
-
-.op-tag {
-  font-family: 'JetBrains Mono', monospace;
-  font-size: 0.6rem;
-  padding: 0.2rem 0.5rem;
-  background: var(--bg-primary);
-  border: 1px solid var(--border-color);
-}
-
-.op-tag.agents { color: var(--cyber-blue); border-color: var(--cyber-blue); }
-.op-tag.steps { color: var(--cyber-orange); border-color: var(--cyber-orange); }
-.op-tag.techniques { color: var(--cyber-green); border-color: var(--cyber-green); }
-
-/* Heat Map Section */
-.heatmap-section {
-  padding-top: 0.5rem;
-}
-
-.heatmap-summary {
-  display: grid;
-  grid-template-columns: repeat(4, 1fr);
-  gap: 1rem;
-  margin-bottom: 1.5rem;
-}
-
-.summary-card {
-  background: var(--bg-card);
-  border: 1px solid var(--border-color);
-  border-left: 3px solid var(--accent-color, var(--text-muted));
-  padding: 1rem;
-  display: flex;
-  flex-direction: column;
-  gap: 0.5rem;
-}
-
-.summary-card.blue { --accent-color: var(--cyber-blue); }
-.summary-card.green { --accent-color: var(--cyber-green); }
-
-.summary-label {
-  font-family: 'JetBrains Mono', monospace;
-  font-size: 0.65rem;
-  color: var(--text-muted);
-  letter-spacing: 0.05em;
-}
-
-.summary-value {
-  font-family: 'JetBrains Mono', monospace;
-  font-size: 1.75rem;
-  font-weight: 700;
-  color: var(--accent-color, var(--text-primary));
-}
-
-/* Tables */
-.table-container {
-  background: var(--bg-card);
-  border: 1px solid var(--border-color);
-  overflow-x: auto;
-}
-
-.cyber-table {
-  width: 100%;
-  border-collapse: collapse;
-  font-size: 0.8rem;
-}
-
-.cyber-table th {
-  font-family: 'JetBrains Mono', monospace;
-  font-size: 0.7rem;
-  font-weight: 600;
-  color: var(--cyber-green);
-  background: var(--bg-secondary);
-  padding: 0.75rem 1rem;
-  text-align: left;
-  border-bottom: 1px solid var(--border-color);
-  letter-spacing: 0.05em;
-  white-space: nowrap;
-}
-
-.cyber-table td {
-  padding: 0.6rem 1rem;
-  border-bottom: 1px solid var(--border-color);
-  color: var(--text-secondary);
-}
-
-.cyber-table tr:hover {
-  background: rgba(0, 255, 136, 0.03);
-}
-
-.cyber-table .no-data-row {
-  text-align: center;
-  color: var(--text-muted);
-  font-family: 'JetBrains Mono', monospace;
-  padding: 2rem;
-}
-
-.cyber-table .gap-row {
-  background: rgba(255, 51, 102, 0.1);
-  border-left: 3px solid var(--cyber-red);
-}
-
-.cyber-table .gap-row td {
-  color: var(--text-primary);
-}
-
-.cyber-table .matched-row {
-  background: rgba(0, 255, 136, 0.08);
-}
-
-.cyber-table .partial-row {
-  background: rgba(255, 204, 0, 0.08);
-}
-
-/* Badges */
-.status-badge {
-  font-family: 'JetBrains Mono', monospace;
-  font-size: 0.65rem;
-  font-weight: 600;
-  padding: 0.25rem 0.5rem;
-  border: 1px solid;
-}
-
-.status-badge.gap {
-  color: var(--cyber-red);
-  border-color: var(--cyber-red);
-  background: rgba(255, 51, 102, 0.1);
-}
-
-.status-badge.partial {
-  color: var(--cyber-yellow);
-  border-color: var(--cyber-yellow);
-  background: rgba(255, 204, 0, 0.1);
-}
-
-.status-badge.complete {
-  color: var(--cyber-green);
-  border-color: var(--cyber-green);
-  background: rgba(0, 255, 136, 0.1);
-}
-
-.technique-id {
-  font-family: 'JetBrains Mono', monospace;
-  font-weight: 600;
-  color: var(--text-primary);
-}
-
->>>>>>> 65a8c534
 .technique-name {
   color: var(--text-primary);
 }
@@ -3918,7 +2661,6 @@
   background: transparent;
 }
 
-<<<<<<< HEAD
 .step-badge {
   font-family: 'JetBrains Mono', monospace;
   font-size: 0.6rem;
@@ -3941,13 +2683,10 @@
   color: var(--text-muted);
 }
 
-=======
->>>>>>> 65a8c534
 .na {
   color: var(--text-muted);
 }
 
-<<<<<<< HEAD
 .operation-cell {
   font-family: 'JetBrains Mono', monospace;
   font-size: 0.7rem;
@@ -3957,8 +2696,6 @@
   white-space: nowrap;
 }
 
-=======
->>>>>>> 65a8c534
 .description-cell {
   max-width: 300px;
   overflow: hidden;
@@ -4303,8 +3040,6 @@
   border-left: 2px solid var(--cyber-yellow);
 }
 
-<<<<<<< HEAD
-=======
 /* SUMMARY Section */
 .detail-summary {
   margin-top: 1rem;
@@ -4364,7 +3099,6 @@
   color: var(--cyber-green);
 }
 
->>>>>>> 65a8c534
 /* RAW LOG Section */
 .detail-raw-log {
   margin-top: 1rem;
@@ -4374,11 +3108,7 @@
 }
 
 .raw-log-box {
-<<<<<<< HEAD
-  font-family: 'IBM Plex Mono', 'Consolas', monospace;
-=======
-  font-family: 'JetBrains Mono', monospace;
->>>>>>> 65a8c534
+  font-family: 'JetBrains Mono', monospace;
   font-size: 0.8rem;
   color: var(--cyber-green);
   line-height: 1.5;
@@ -4392,11 +3122,7 @@
   overflow-y: auto;
 }
 
-<<<<<<< HEAD
-/* EVENT DATA Section (Splunk-like) */
-=======
 /* EVENT DATA Section */
->>>>>>> 65a8c534
 .detail-event-data,
 .detail-syscheck {
   margin-top: 1rem;
@@ -4435,11 +3161,7 @@
 }
 
 .event-data-value.monospace {
-<<<<<<< HEAD
-  font-family: 'IBM Plex Mono', 'Consolas', monospace;
-=======
-  font-family: 'JetBrains Mono', monospace;
->>>>>>> 65a8c534
+  font-family: 'JetBrains Mono', monospace;
   font-size: 0.75rem;
 }
 
@@ -4452,11 +3174,7 @@
 }
 
 .location-box {
-<<<<<<< HEAD
-  font-family: 'IBM Plex Mono', 'Consolas', monospace;
-=======
-  font-family: 'JetBrains Mono', monospace;
->>>>>>> 65a8c534
+  font-family: 'JetBrains Mono', monospace;
   font-size: 0.8rem;
   color: var(--text-secondary);
   background: var(--bg-primary);
@@ -4533,8 +3251,6 @@
     flex-direction: column;
     align-items: stretch;
   }
-<<<<<<< HEAD
-=======
 }
 
 /* Pagination Styles */
@@ -4653,6 +3369,5 @@
   .pagination-controls {
     order: -1;
   }
->>>>>>> 65a8c534
 }
 </style>